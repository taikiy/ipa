--- conflicted
+++ resolved
@@ -10,12 +10,8 @@
     layers::Layer,
 };
 use once_cell::sync::OnceCell;
-<<<<<<< HEAD
+use rand::distributions::Alphanumeric;
 use tracing::{Level, Span};
-=======
-use rand::{distributions::Alphanumeric, thread_rng, Rng};
-use tracing::{span::EnteredSpan, Level};
->>>>>>> a4951900
 
 // TODO: move to OnceCell from std once it is stabilized
 static ONCE: OnceCell<Snapshotter> = OnceCell::new();
@@ -44,14 +40,10 @@
     });
 }
 
+#[derive(Clone)]
 pub struct MetricsHandle {
-<<<<<<< HEAD
-    id: u128,
+    id: String,
     level: Level,
-=======
-    id: String,
-    _span: EnteredSpan,
->>>>>>> a4951900
 }
 
 impl MetricsHandle {
@@ -65,7 +57,11 @@
     #[must_use]
     pub fn new(level: Level) -> Self {
         MetricsHandle {
-            id: thread_rng().gen::<u128>(),
+            id: thread_rng()
+                .sample_iter(&Alphanumeric)
+                .take(8)
+                .map(char::from)
+                .collect(),
             level,
         }
     }
@@ -77,19 +73,7 @@
     #[must_use]
     pub fn span(&self) -> Span {
         setup();
-<<<<<<< HEAD
-=======
 
-        // logging is required to import span fields as metric values
-        logging::setup();
-
-        let id = thread_rng()
-            .sample_iter(&Alphanumeric)
-            .take(8)
-            .map(char::from)
-            .collect();
-
->>>>>>> a4951900
         // Metrics collection with attributes/labels is expensive. Enabling it for all tests
         // resulted in doubling the time it takes to finish them. Tests must explicitly opt-in to
         // use this feature.
@@ -99,17 +83,10 @@
         // print them.
         match self.level {
             Level::INFO => {
-<<<<<<< HEAD
-                tracing::info_span!("", "metric_handle_id" = self.id.to_string())
+                tracing::info_span!("", "metrics_id" = self.id)
             }
             Level::DEBUG => {
-                tracing::debug_span!("", "metric_handle_id" = self.id.to_string())
-=======
-                tracing::info_span!("", "metrics_id" = id)
-            }
-            Level::DEBUG => {
-                tracing::debug_span!("", "metrics_id" = id)
->>>>>>> a4951900
+                tracing::debug_span!("", "metrics_id" = self.id)
             }
             _ => {
                 panic!("Only Info and Debug levels are supported")
@@ -137,4 +114,11 @@
             .get(&key_name.into())
             .map(|v| v.total_value)
     }
+}
+
+#[cfg(feature = "web-app")]
+impl crate::net::TracingSpanMaker for MetricsHandle {
+    fn make_span(&self) -> Span {
+        self.span()
+    }
 }