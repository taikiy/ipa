pub mod input;
mod sharing;
#[cfg(feature = "in-memory-infra")]
mod world;

// `test-fixture` module is enabled for all tests, but app makes sense only for tests that use
// in-memory infra.
#[cfg(feature = "in-memory-infra")]
mod app;

#[cfg(feature = "in-memory-infra")]
pub mod circuit;
pub mod config;
#[cfg(feature = "in-memory-infra")]
pub mod ipa;
pub mod logging;
pub mod metrics;

use crate::{
    ff::Field,
<<<<<<< HEAD
    protocol::{context::Context, prss::Endpoint as PrssEndpoint, Substep},
=======
    protocol::{context::Context, prss::Endpoint as PrssEndpoint, step::Step},
>>>>>>> 00f6af26
    secret_sharing::{replicated::semi_honest::AdditiveShare as Replicated, IntoShares},
};
#[cfg(feature = "in-memory-infra")]
pub use app::TestApp;
use futures::TryFuture;
use rand::{distributions::Standard, prelude::Distribution, rngs::mock::StepRng};
use rand_core::{CryptoRng, RngCore};
pub use sharing::{get_bits, into_bits, Reconstruct};
use std::fmt::Debug;
#[cfg(feature = "in-memory-infra")]
pub use world::{Runner, TestWorld, TestWorldConfig};

/// Narrows a set of contexts all at once.
/// Use by assigning like so: `let [c0, c1, c2] = narrow_contexts(&contexts, "test")`
///
/// # Panics
/// Never, but then Rust doesn't know that; this is only needed because we don't have `each_ref()`.
#[must_use]
pub fn narrow_contexts<C: Context>(contexts: &[C; 3], step: &impl Step) -> [C; 3] {
    // This really wants <[_; N]>::each_ref()
    contexts
        .iter()
        .map(|c| c.narrow(step))
        .collect::<Vec<_>>()
        .try_into()
        .map_err(|_| "infallible conversion failed")
        .unwrap()
}

/// Generate three participants.
/// p1 is left of p2, p2 is left of p3, p3 is left of p1...
#[must_use]
pub fn make_participants<R: RngCore + CryptoRng>(r: &mut R) -> [PrssEndpoint; 3] {
    let setup1 = PrssEndpoint::prepare(r);
    let setup2 = PrssEndpoint::prepare(r);
    let setup3 = PrssEndpoint::prepare(r);
    let (pk1_l, pk1_r) = setup1.public_keys();
    let (pk2_l, pk2_r) = setup2.public_keys();
    let (pk3_l, pk3_r) = setup3.public_keys();

    let p1 = setup1.setup(&pk3_r, &pk2_l);
    let p2 = setup2.setup(&pk1_r, &pk3_l);
    let p3 = setup3.setup(&pk2_r, &pk1_l);

    [p1, p2, p3]
}

pub type ReplicatedShares<T> = [Vec<Replicated<T>>; 3];

/// Generate vector shares from vector of inputs for three participant
///
/// # Panics
/// If the input cannot be converted into the given field `F` without truncation.
#[must_use]
pub fn generate_shares<F: Field>(input: &[u128]) -> ReplicatedShares<F>
where
    Standard: Distribution<F>,
{
    let mut rand = StepRng::new(100, 1);

    let len = input.len();
    let mut shares0 = Vec::with_capacity(len);
    let mut shares1 = Vec::with_capacity(len);
    let mut shares2 = Vec::with_capacity(len);

    for i in input {
        let [s0, s1, s2] = F::try_from(*i).unwrap().share_with(&mut rand);
        shares0.push(s0);
        shares1.push(s1);
        shares2.push(s2);
    }
    [shares0, shares1, shares2]
}

/// # Panics
/// Panics if the permutation is not a valid one.
/// Here "valid" means it contains all the numbers in the range 0..length, and each only appears once.
#[must_use]
pub fn permutation_valid(permutation: &[u32]) -> bool {
    let mut c = permutation.to_vec();
    c.sort_unstable();
    for (i, position) in c.iter().enumerate() {
        assert_eq!(*position as usize, i);
    }
    true
}

/// Wrapper for joining three things into an array.
/// # Panics
/// If the tasks return `Err`.
pub async fn join3<T>(a: T, b: T, c: T) -> [T::Ok; 3]
where
    T: TryFuture,
    T::Output: Debug,
    T::Ok: Debug,
    T::Error: Debug,
{
    let (a, b, c) = futures::future::try_join3(a, b, c).await.unwrap();
    [a, b, c]
}

/// Wrapper for joining three things from an iterator into an array.
/// # Panics
/// If the tasks return `Err` or if `a` is the wrong length.
pub async fn join3v<T, V>(a: V) -> [T::Ok; 3]
where
    V: IntoIterator<Item = T>,
    T: TryFuture,
    T::Output: Debug,
    T::Ok: Debug,
    T::Error: Debug,
{
    let mut it = a.into_iter();
    let res = join3(it.next().unwrap(), it.next().unwrap(), it.next().unwrap()).await;
    assert!(it.next().is_none());
    res
}

/// Take a slice of bits in `{0,1} ⊆ F_p`, and reconstruct the integer in `Z`
pub fn bits_to_value<F: Field>(x: &[F]) -> u128 {
    #[allow(clippy::cast_possible_truncation)]
    let v = x
        .iter()
        .enumerate()
        .fold(0, |acc, (i, &b)| acc + (b.as_u128() << i));
    v
}

/// Take a slice of bits in `{0,1} ⊆ F_p`, and reconstruct the integer in `F_p`
///
/// # Panics
/// If the input cannot be converted into the given field `F` without truncation.
pub fn bits_to_field<F: Field>(x: &[F]) -> F {
    F::try_from(bits_to_value(x)).unwrap()
}<|MERGE_RESOLUTION|>--- conflicted
+++ resolved
@@ -18,11 +18,7 @@
 
 use crate::{
     ff::Field,
-<<<<<<< HEAD
-    protocol::{context::Context, prss::Endpoint as PrssEndpoint, Substep},
-=======
     protocol::{context::Context, prss::Endpoint as PrssEndpoint, step::Step},
->>>>>>> 00f6af26
     secret_sharing::{replicated::semi_honest::AdditiveShare as Replicated, IntoShares},
 };
 #[cfg(feature = "in-memory-infra")]
