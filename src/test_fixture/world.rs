--- conflicted
+++ resolved
@@ -101,33 +101,20 @@
             .role_assignment
             .unwrap_or_else(|| RoleAssignment::new(network.helper_identities()));
 
-<<<<<<< HEAD
-        let gateways = network
-            .transports
-            .iter()
-            .map(|transport| {
-                let role_assignment = role_assignment.clone();
-                Gateway::new(
-                    QueryId,
-                    config.gateway_config,
-                    role_assignment,
-                    TransportImpl::InMemory(Arc::downgrade(transport)),
-                )
-            })
-            .collect::<Vec<_>>()
-            .try_into()
-            .map_err(|_| "Failed to collect into [Gateway; 3]")
-            .unwrap();
-=======
         let mut gateways = [None, None, None];
         for i in 0..3 {
             let transport = &network.transports[i];
-            let network = Network::new(Arc::downgrade(transport), QueryId, role_assignment.clone());
-            let role = role_assignment.role(transport.identity());
-            gateways[role] = Some(Gateway::new(role, network, config.gateway_config).await);
+            let role_assignment = role_assignment.clone();
+            let gateway = Gateway::new(
+                QueryId,
+                config.gateway_config,
+                role_assignment,
+                TransportImpl::InMemory(Arc::downgrade(transport)),
+            );
+            let role = gateway.role();
+            gateways[role] = Some(gateway);
         }
         let gateways = gateways.map(Option::unwrap);
->>>>>>> 7e5776fc
 
         TestWorld {
             gateways,
