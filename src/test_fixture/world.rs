use super::{sharing::ValidateMalicious, Reconstruct};
use crate::{
<<<<<<< HEAD
    helpers::{Gateway, GatewayConfig, Role, RoleAssignment},
=======
    ff::Field,
    helpers::{Gateway, GatewayConfig, InMemoryNetwork, Role, RoleAssignment},
>>>>>>> 00f6af26
    protocol::{
        context::{
            Context, MaliciousContext, SemiHonestContext, UpgradableContext, UpgradeContext,
            UpgradeToMalicious, UpgradedContext, UpgradedMaliciousContext, Validator,
        },
        prss::Endpoint as PrssEndpoint,
        step::Step,
        QueryId,
    },
    rand::thread_rng,
    secret_sharing::{
        replicated::malicious::{DowngradeMalicious, ExtendableField},
        IntoShares,
    },
    sync::{
        atomic::{AtomicUsize, Ordering},
        Arc,
    },
    telemetry::{stats::Metrics, StepStatsCsvExporter},
    test_fixture::{logging, make_participants, metrics::MetricsHandle},
};
use async_trait::async_trait;
use futures::{future::join_all, Future};
use rand::{distributions::Standard, prelude::Distribution, rngs::StdRng};
use rand_core::{RngCore, SeedableRng};
use std::{fmt::Debug, io::stdout, iter::zip};
use tracing::{Instrument, Level};

/// Test environment for protocols to run tests that require communication between helpers.
/// For now the messages sent through it never leave the test infra memory perimeter, so
/// there is no need to associate each of them with `QueryId`, but this API makes it possible
/// to do if we need it.
pub struct TestWorld {
    gateways: [Gateway; 3],
    participants: [PrssEndpoint; 3],
    executions: AtomicUsize,
    metrics_handle: MetricsHandle,
    _network: InMemoryNetwork,
}

#[derive(Clone)]
pub struct TestWorldConfig {
    pub gateway_config: GatewayConfig,
    /// Level for metrics span. If set to the tracing level or above (controlled by `RUST_LOG` and
    /// `logging` module) will result in metrics being recorded by this test world instance.
    /// recorded by this test world unless `RUST_LOG` for this crate is set to
    pub metrics_level: Level,
    /// Assignment of roles to helpers. If `None`, a default assignment will be used.
    pub role_assignment: Option<RoleAssignment>,
    /// Seed for random generators used in PRSS
    pub seed: u64,
}

impl Default for TestWorldConfig {
    fn default() -> Self {
        Self {
            // Only keep a small amount of active work on hand.
            gateway_config: GatewayConfig::new(16),
            // Disable metrics by default because `logging` only enables `Level::INFO` spans.
            // Can be overridden by setting `RUST_LOG` environment variable to match this level.
            metrics_level: Level::DEBUG,
            role_assignment: None,
            seed: thread_rng().next_u64(),
        }
    }
}

impl TestWorldConfig {
    #[must_use]
    pub fn enable_metrics(mut self) -> Self {
        self.metrics_level = Level::INFO;
        self
    }

    #[must_use]
    pub fn with_seed(mut self, seed: u64) -> Self {
        self.seed = seed;
        self
    }
}

impl Default for TestWorld {
    fn default() -> Self {
        Self::new_with(TestWorldConfig::default())
    }
}

impl TestWorld {
    /// Creates a new `TestWorld` instance using the provided `config`.
    /// # Panics
    /// Never.
    #[must_use]
    pub fn new_with(config: TestWorldConfig) -> Self {
        logging::setup();

        let metrics_handle = MetricsHandle::new(config.metrics_level);
        let participants = make_participants(&mut StdRng::seed_from_u64(config.seed));
        let network = InMemoryNetwork::default();
        let role_assignment = config
            .role_assignment
            .unwrap_or_else(|| RoleAssignment::new(network.helper_identities()));

        let mut gateways = [None, None, None];
        for i in 0..3 {
            let transport = &network.transports[i];
            let role_assignment = role_assignment.clone();
            let gateway = Gateway::new(
                QueryId,
                config.gateway_config,
                role_assignment,
                Arc::downgrade(transport),
            );
            let role = gateway.role();
            gateways[role] = Some(gateway);
        }
        let gateways = gateways.map(Option::unwrap);

        TestWorld {
            gateways,
            participants,
            executions: AtomicUsize::new(0),
            metrics_handle,
            _network: network,
        }
    }

    /// Creates protocol contexts for 3 helpers
    ///
    /// # Panics
    /// Panics if world has more or less than 3 gateways/participants
    #[must_use]
    pub fn contexts(&self) -> [SemiHonestContext<'_>; 3] {
        let execution = self.executions.fetch_add(1, Ordering::Relaxed);
        zip(&self.participants, &self.gateways)
            .map(|(participant, gateway)| {
                SemiHonestContext::new(participant, gateway)
                    .narrow(&Self::execution_step(execution))
            })
            .collect::<Vec<_>>()
            .try_into()
            .unwrap()
    }

    /// Creates malicious protocol contexts for 3 helpers
    ///
    /// # Panics
    /// Panics if world has more or less than 3 gateways/participants
    #[must_use]
    pub fn malicious_contexts(&self) -> [MaliciousContext<'_>; 3] {
        let execution = self.executions.fetch_add(1, Ordering::Relaxed);
        zip(&self.participants, &self.gateways)
            .map(|(participant, gateway)| {
                MaliciousContext::new(participant, gateway).narrow(&Self::execution_step(execution))
            })
            .collect::<Vec<_>>()
            .try_into()
            .unwrap()
    }

    #[must_use]
    pub fn metrics_snapshot(&self) -> Metrics {
        self.metrics_handle.snapshot()
    }

    #[must_use]
    pub fn execution_step(execution: usize) -> impl Step {
        format!("run-{execution}")
    }

    pub fn gateway(&self, role: Role) -> &Gateway {
        &self.gateways[role]
    }

    /// See `Runner` below.
    async fn run_either<'a, C, I, A, O, H, R>(contexts: [C; 3], input: I, helper_fn: H) -> [O; 3]
    where
        C: UpgradableContext,
        I: IntoShares<A> + Send + 'static,
        A: Send,
        O: Send + Debug,
        H: Fn(C, A) -> R + Send + Sync,
        R: Future<Output = O> + Send,
    {
        let input_shares = input.share_with(&mut thread_rng());
        #[allow(clippy::disallowed_methods)] // It's just 3 items.
        let output =
            join_all(zip(contexts, input_shares).map(|(ctx, shares)| helper_fn(ctx, shares))).await;
        <[_; 3]>::try_from(output).unwrap()
    }
}

impl Drop for TestWorld {
    fn drop(&mut self) {
        if tracing::span_enabled!(Level::DEBUG) {
            let metrics = self.metrics_handle.snapshot();
            metrics.export(&mut stdout()).unwrap();
        }
    }
}

#[async_trait]
pub trait Runner {
    /// Run with a context that can be upgraded, but is only good for semi-honest.
    async fn semi_honest<'a, I, A, O, H, R>(&'a self, input: I, helper_fn: H) -> [O; 3]
    where
        I: IntoShares<A> + Send + 'static,
        A: Send,
        O: Send + Debug,
        H: Fn(SemiHonestContext<'a>, A) -> R + Send + Sync,
        R: Future<Output = O> + Send;

    /// Run with a context that can be upgraded to malicious.
    async fn malicious<'a, I, A, O, H, R>(&'a self, input: I, helper_fn: H) -> [O; 3]
    where
        I: IntoShares<A> + Send + 'static,
        A: Send,
        O: Send + Debug,
        H: Fn(MaliciousContext<'a>, A) -> R + Send + Sync,
        R: Future<Output = O> + Send;

    /// Run with a context that has already been upgraded to malicious.
    async fn upgraded_malicious<'a, F, I, A, M, O, H, R, P>(
        &'a self,
        input: I,
        helper_fn: H,
    ) -> [O; 3]
    where
        F: ExtendableField,
        I: IntoShares<A> + Send + 'static,
        A: Send + 'static,
        for<'u> UpgradeContext<'u, UpgradedMaliciousContext<'a, F>, F>:
            UpgradeToMalicious<'u, A, M>,
        O: Send + Debug,
        M: Send + 'static,
        H: Fn(UpgradedMaliciousContext<'a, F>, M) -> R + Send + Sync,
        R: Future<Output = P> + Send,
        P: DowngradeMalicious<Target = O> + Clone + Send + Debug,
        [P; 3]: ValidateMalicious<F>,
        Standard: Distribution<F>;
}

/// Separate a length-3 array of tuples (T, U, V) into a tuple of length-3
/// arrays of T's, U's, and V's.
fn split_array_of_tuples<T, U, V>(v: [(T, U, V); 3]) -> ([T; 3], [U; 3], [V; 3]) {
    let [v0, v1, v2] = v;
    ([v0.0, v1.0, v2.0], [v0.1, v1.1, v2.1], [v0.2, v1.2, v2.2])
}

#[async_trait]
impl Runner for TestWorld {
    async fn semi_honest<'a, I, A, O, H, R>(&'a self, input: I, helper_fn: H) -> [O; 3]
    where
        I: IntoShares<A> + Send + 'static,
        A: Send,
        O: Send + Debug,
        H: Fn(SemiHonestContext<'a>, A) -> R + Send + Sync,
        R: Future<Output = O> + Send,
    {
<<<<<<< HEAD
        Self::run_either(self.contexts(), input, helper_fn).await
=======
        let contexts = self.contexts();
        let input_shares = input.share_with(&mut thread_rng());
        #[allow(clippy::disallowed_methods)] // It's just 3 items.
        let output =
            join_all(zip(contexts, input_shares).map(|(ctx, shares)| helper_fn(ctx, shares)))
                .instrument(self.metrics_handle.span())
                .await;
        <[_; 3]>::try_from(output).unwrap()
>>>>>>> 00f6af26
    }

    async fn malicious<'a, I, A, O, H, R>(&'a self, input: I, helper_fn: H) -> [O; 3]
    where
        I: IntoShares<A> + Send + 'static,
        A: Send,
        O: Send + Debug,
        H: Fn(MaliciousContext<'a>, A) -> R + Send + Sync,
        R: Future<Output = O> + Send,
    {
        Self::run_either(self.malicious_contexts(), input, helper_fn).await
    }

    async fn upgraded_malicious<'a, F, I, A, M, O, H, R, P>(
        &'a self,
        input: I,
        helper_fn: H,
    ) -> [O; 3]
    where
        F: ExtendableField,
        I: IntoShares<A> + Send + 'static,
        A: Send + 'static,
        for<'u> UpgradeContext<'u, UpgradedMaliciousContext<'a, F>, F>:
            UpgradeToMalicious<'u, A, M>,
        O: Send + Debug,
        M: Send + 'static,
        H: Fn(UpgradedMaliciousContext<'a, F>, M) -> R + Send + Sync,
        R: Future<Output = P> + Send,
        P: DowngradeMalicious<Target = O> + Clone + Send + Debug,
        [P; 3]: ValidateMalicious<F>,
        Standard: Distribution<F>,
    {
        let (m_results, r_shares, output) = split_array_of_tuples(
            self.malicious(input, |ctx, share| async {
                let v = ctx.validator();
                let m_ctx = v.context();
                let m_share = m_ctx.upgrade(share).await.unwrap();
                let m_result = helper_fn(m_ctx, m_share).await;
                let m_result_clone = m_result.clone();
                let r_share = v.r_share().clone();
                let output = v.validate(m_result_clone).await.unwrap();
                (m_result, r_share, output)
            })
            .await,
        );

        // Sanity check that rx = r * x at the output (it should not be possible
        // for this to fail if the distributed validation protocol passed).
        let r = r_shares.reconstruct();
        m_results.validate(r);

        output
    }
}<|MERGE_RESOLUTION|>--- conflicted
+++ resolved
@@ -1,11 +1,6 @@
 use super::{sharing::ValidateMalicious, Reconstruct};
 use crate::{
-<<<<<<< HEAD
-    helpers::{Gateway, GatewayConfig, Role, RoleAssignment},
-=======
-    ff::Field,
     helpers::{Gateway, GatewayConfig, InMemoryNetwork, Role, RoleAssignment},
->>>>>>> 00f6af26
     protocol::{
         context::{
             Context, MaliciousContext, SemiHonestContext, UpgradableContext, UpgradeContext,
@@ -32,7 +27,7 @@
 use rand::{distributions::Standard, prelude::Distribution, rngs::StdRng};
 use rand_core::{RngCore, SeedableRng};
 use std::{fmt::Debug, io::stdout, iter::zip};
-use tracing::{Instrument, Level};
+use tracing::{Instrument, Level, Span};
 
 /// Test environment for protocols to run tests that require communication between helpers.
 /// For now the messages sent through it never leave the test infra memory perimeter, so
@@ -180,7 +175,12 @@
     }
 
     /// See `Runner` below.
-    async fn run_either<'a, C, I, A, O, H, R>(contexts: [C; 3], input: I, helper_fn: H) -> [O; 3]
+    async fn run_either<'a, C, I, A, O, H, R>(
+        contexts: [C; 3],
+        span: Span,
+        input: I,
+        helper_fn: H,
+    ) -> [O; 3]
     where
         C: UpgradableContext,
         I: IntoShares<A> + Send + 'static,
@@ -192,7 +192,9 @@
         let input_shares = input.share_with(&mut thread_rng());
         #[allow(clippy::disallowed_methods)] // It's just 3 items.
         let output =
-            join_all(zip(contexts, input_shares).map(|(ctx, shares)| helper_fn(ctx, shares))).await;
+            join_all(zip(contexts, input_shares).map(|(ctx, shares)| helper_fn(ctx, shares)))
+                .instrument(span)
+                .await;
         <[_; 3]>::try_from(output).unwrap()
     }
 }
@@ -264,18 +266,13 @@
         H: Fn(SemiHonestContext<'a>, A) -> R + Send + Sync,
         R: Future<Output = O> + Send,
     {
-<<<<<<< HEAD
-        Self::run_either(self.contexts(), input, helper_fn).await
-=======
-        let contexts = self.contexts();
-        let input_shares = input.share_with(&mut thread_rng());
-        #[allow(clippy::disallowed_methods)] // It's just 3 items.
-        let output =
-            join_all(zip(contexts, input_shares).map(|(ctx, shares)| helper_fn(ctx, shares)))
-                .instrument(self.metrics_handle.span())
-                .await;
-        <[_; 3]>::try_from(output).unwrap()
->>>>>>> 00f6af26
+        Self::run_either(
+            self.contexts(),
+            self.metrics_handle.span(),
+            input,
+            helper_fn,
+        )
+        .await
     }
 
     async fn malicious<'a, I, A, O, H, R>(&'a self, input: I, helper_fn: H) -> [O; 3]
@@ -286,7 +283,13 @@
         H: Fn(MaliciousContext<'a>, A) -> R + Send + Sync,
         R: Future<Output = O> + Send,
     {
-        Self::run_either(self.malicious_contexts(), input, helper_fn).await
+        Self::run_either(
+            self.malicious_contexts(),
+            self.metrics_handle.span(),
+            input,
+            helper_fn,
+        )
+        .await
     }
 
     async fn upgraded_malicious<'a, F, I, A, M, O, H, R, P>(
