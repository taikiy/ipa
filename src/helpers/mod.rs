use std::ops::{Index, IndexMut};
use tinyvec::ArrayVec;

mod buffers;
mod error;
pub mod fabric;
pub mod messaging;

use crate::helpers::Direction::{Left, Right};
use crate::helpers::Role::{H1, H2, H3};
pub use buffers::SendBufferConfig;
pub use error::Error;
pub use error::Result;
pub use messaging::GatewayConfig;

<<<<<<< HEAD
pub const MESSAGE_PAYLOAD_SIZE_BYTES: usize = 8;
type MessagePayload = ArrayVec<[u8; MESSAGE_PAYLOAD_SIZE_BYTES]>;

/// Represents a unique identity of each helper running MPC computation.
=======
/// Represents a unique role of the helper inside the MPC circuit. Each helper may have different
/// roles in queries it processes in parallel. For some queries it can be `H1` and for others it
/// may be `H2` or `H3`.
/// Each helper instance must be able to take any role, but once the role is assigned, it cannot
/// be changed for the remainder of the query.
>>>>>>> b7c7ff0a
#[derive(Copy, Clone, Debug, PartialEq, Hash, Eq)]
#[cfg_attr(
    feature = "enable-serde",
    derive(serde::Deserialize),
    serde(try_from = "&str")
)]
pub enum Role {
    H1,
    H2,
    H3,
}

#[derive(Debug, Copy, Clone, Eq, PartialEq)]
pub enum Direction {
    Left,
    Right,
}

impl Role {
    const H1_STR: &'static str = "h1";
    const H2_STR: &'static str = "h2";
    const H3_STR: &'static str = "h3";

    #[must_use]
    pub fn all() -> &'static [Role; 3] {
        static VARIANTS: &[Role; 3] = &[Role::H1, Role::H2, Role::H3];

        VARIANTS
    }

    /// Returns the role of a peer that is located at the specified direction
    #[must_use]
    pub fn peer(&self, direction: Direction) -> Role {
        match (self, direction) {
            (H1, Left) | (H2, Right) => H3,
            (H1, Right) | (H3, Left) => H2,
            (H3, Right) | (H2, Left) => H1,
        }
    }
}

impl TryFrom<&str> for Role {
    type Error = crate::error::Error;

    fn try_from(id: &str) -> std::result::Result<Self, Self::Error> {
        match id {
            Role::H1_STR => Ok(H1),
            Role::H2_STR => Ok(H2),
            Role::H3_STR => Ok(H3),
            other => Err(crate::error::Error::path_parse_error(other)),
        }
    }
}

impl AsRef<str> for Role {
    fn as_ref(&self) -> &str {
        match self {
            H1 => Role::H1_STR,
            H2 => Role::H2_STR,
            H3 => Role::H3_STR,
        }
    }
}

impl<T> Index<Role> for [T] {
    type Output = T;

    fn index(&self, index: Role) -> &Self::Output {
        let idx: usize = match index {
            Role::H1 => 0,
            Role::H2 => 1,
            Role::H3 => 2,
        };

        self.index(idx)
    }
}

impl<T> IndexMut<Role> for [T] {
    fn index_mut(&mut self, index: Role) -> &mut Self::Output {
        let idx: usize = match index {
            Role::H1 => 0,
            Role::H2 => 1,
            Role::H3 => 2,
        };

        self.index_mut(idx)
    }
}

impl<T> Index<Role> for Vec<T> {
    type Output = T;

    fn index(&self, index: Role) -> &Self::Output {
        self.as_slice().index(index)
    }
}

impl<T> IndexMut<Role> for Vec<T> {
    fn index_mut(&mut self, index: Role) -> &mut Self::Output {
        self.as_mut_slice().index_mut(index)
    }
}

#[cfg(test)]
mod tests {
    mod role_tests {
        use crate::helpers::{Direction, Role};

        #[test]
        pub fn peer_works() {
            assert_eq!(Role::H1.peer(Direction::Left), Role::H3);
            assert_eq!(Role::H1.peer(Direction::Right), Role::H2);
            assert_eq!(Role::H3.peer(Direction::Left), Role::H2);
            assert_eq!(Role::H3.peer(Direction::Right), Role::H1);
            assert_eq!(Role::H2.peer(Direction::Left), Role::H1);
            assert_eq!(Role::H2.peer(Direction::Right), Role::H3);
        }

        #[test]
        pub fn index_works() {
            let data = [3, 4, 5];
            assert_eq!(3, data[Role::H1]);
            assert_eq!(4, data[Role::H2]);
            assert_eq!(5, data[Role::H3]);
        }
    }
}<|MERGE_RESOLUTION|>--- conflicted
+++ resolved
@@ -13,18 +13,14 @@
 pub use error::Result;
 pub use messaging::GatewayConfig;
 
-<<<<<<< HEAD
 pub const MESSAGE_PAYLOAD_SIZE_BYTES: usize = 8;
 type MessagePayload = ArrayVec<[u8; MESSAGE_PAYLOAD_SIZE_BYTES]>;
 
-/// Represents a unique identity of each helper running MPC computation.
-=======
 /// Represents a unique role of the helper inside the MPC circuit. Each helper may have different
 /// roles in queries it processes in parallel. For some queries it can be `H1` and for others it
 /// may be `H2` or `H3`.
 /// Each helper instance must be able to take any role, but once the role is assigned, it cannot
 /// be changed for the remainder of the query.
->>>>>>> b7c7ff0a
 #[derive(Copy, Clone, Debug, PartialEq, Hash, Eq)]
 #[cfg_attr(
     feature = "enable-serde",
