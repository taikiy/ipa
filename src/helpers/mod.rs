<<<<<<< HEAD
=======
#[cfg(feature = "web-app")]
pub mod http;
>>>>>>> 3c447eef
pub mod messaging;
pub mod network;
pub mod transport;

mod buffers;
mod error;
mod prss_protocol;
mod time;

pub use buffers::SendBufferConfig;
pub use error::{Error, Result};
pub use messaging::GatewayConfig;
pub use prss_protocol::negotiate as negotiate_prss;
pub use transport::{
    query, CommandEnvelope, CommandOrigin, SubscriptionType, Transport, TransportCommand,
    TransportError,
};

use crate::helpers::{
    Direction::{Left, Right},
    Role::{H1, H2, H3},
};
use std::ops::{Index, IndexMut};
use tinyvec::ArrayVec;

pub const MESSAGE_PAYLOAD_SIZE_BYTES: usize = 8;

type MessagePayload = ArrayVec<[u8; MESSAGE_PAYLOAD_SIZE_BYTES]>;

/// Represents an opaque identifier of the helper instance. Compare with a [`Role`], which
/// represents a helper's role within an MPC protocol, which may be different per protocol.
/// `HelperIdentity` will be established at startup and then never change. Components that want to
/// resolve this identifier into something (Uri, encryption keys, etc) must consult configuration
#[derive(Debug, Copy, Clone, Eq, PartialEq, Hash)]
#[cfg_attr(
    feature = "enable-serde",
    derive(serde::Serialize, serde::Deserialize),
    serde(transparent)
)]
pub struct HelperIdentity {
    id: u8,
}

impl TryFrom<usize> for HelperIdentity {
    type Error = String;

    fn try_from(value: usize) -> std::result::Result<Self, Self::Error> {
        if value == 0 || value > 3 {
            Err(format!(
                "{value} must be within [1, 3] range to be a valid helper identity"
            ))
        } else {
            Ok(Self {
                id: u8::try_from(value).unwrap(),
            })
        }
    }
}

impl From<HelperIdentity> for hyper::header::HeaderValue {
    fn from(id: HelperIdentity) -> Self {
        // does not implement `From<u8>`
        hyper::header::HeaderValue::from(u16::from(id.id))
    }
}

#[cfg(any(test, feature = "test-fixture"))]
impl HelperIdentity {
    #[must_use]
    #[allow(clippy::missing_panics_doc)]
    pub fn make_three() -> [Self; 3] {
        [
            Self::try_from(1).unwrap(),
            Self::try_from(2).unwrap(),
            Self::try_from(3).unwrap(),
        ]
    }
}

// `HelperIdentity` is 1-indexed, so subtract 1 for `Index` values
impl<T> Index<HelperIdentity> for [T] {
    type Output = T;

    fn index(&self, index: HelperIdentity) -> &Self::Output {
        self.index(usize::from(index.id) - 1)
    }
}

// `HelperIdentity` is 1-indexed, so subtract 1 for `Index` values
impl<T> IndexMut<HelperIdentity> for [T] {
    fn index_mut(&mut self, index: HelperIdentity) -> &mut Self::Output {
        self.index_mut(usize::from(index.id) - 1)
    }
}

impl<T> Index<HelperIdentity> for Vec<T> {
    type Output = T;

    fn index(&self, index: HelperIdentity) -> &Self::Output {
        self.as_slice().index(index)
    }
}

impl<T> IndexMut<HelperIdentity> for Vec<T> {
    fn index_mut(&mut self, index: HelperIdentity) -> &mut Self::Output {
        self.as_mut_slice().index_mut(index)
    }
}

/// Represents a unique role of the helper inside the MPC circuit. Each helper may have different
/// roles in queries it processes in parallel. For some queries it can be `H1` and for others it
/// may be `H2` or `H3`.
/// Each helper instance must be able to take any role, but once the role is assigned, it cannot
/// be changed for the remainder of the query.
#[derive(Copy, Clone, Debug, PartialEq, Hash, Eq)]
#[cfg_attr(feature = "cli", derive(clap::ValueEnum))]
#[cfg_attr(
    feature = "enable-serde",
    derive(serde::Serialize, serde::Deserialize),
    serde(into = "&'static str", try_from = "&str")
)]
pub enum Role {
    H1 = 0,
    H2 = 1,
    H3 = 2,
}

#[derive(Clone, Debug)]
#[cfg_attr(test, derive(PartialEq, Eq))]
#[cfg_attr(
    feature = "enable-serde",
    derive(serde::Serialize, serde::Deserialize),
    serde(transparent)
)]
pub struct RoleAssignment {
    helper_roles: [HelperIdentity; 3],
}

#[derive(Debug, Copy, Clone, Eq, PartialEq)]
pub enum Direction {
    Left,
    Right,
}

impl Role {
    const H1_STR: &'static str = "H1";
    const H2_STR: &'static str = "H2";
    const H3_STR: &'static str = "H3";

    #[must_use]
    pub fn all() -> &'static [Role; 3] {
        const VARIANTS: &[Role; 3] = &[Role::H1, Role::H2, Role::H3];

        VARIANTS
    }

    /// Returns the role of a peer that is located at the specified direction
    #[must_use]
    pub fn peer(&self, direction: Direction) -> Role {
        match (self, direction) {
            (H1, Left) | (H2, Right) => H3,
            (H1, Right) | (H3, Left) => H2,
            (H3, Right) | (H2, Left) => H1,
        }
    }

    #[must_use]
    pub fn as_static_str(&self) -> &'static str {
        match self {
            H1 => Role::H1_STR,
            H2 => Role::H2_STR,
            H3 => Role::H3_STR,
        }
    }
}

impl From<Role> for &'static str {
    fn from(role: Role) -> Self {
        role.as_static_str()
    }
}

impl TryFrom<&str> for Role {
    type Error = crate::error::Error;

    fn try_from(id: &str) -> std::result::Result<Self, Self::Error> {
        match id {
            Role::H1_STR => Ok(H1),
            Role::H2_STR => Ok(H2),
            Role::H3_STR => Ok(H3),
            other => Err(crate::error::Error::path_parse_error(other)),
        }
    }
}

impl AsRef<str> for Role {
    fn as_ref(&self) -> &str {
        match self {
            H1 => Role::H1_STR,
            H2 => Role::H2_STR,
            H3 => Role::H3_STR,
        }
    }
}

impl<T> Index<Role> for [T] {
    type Output = T;

    fn index(&self, index: Role) -> &Self::Output {
        let idx: usize = match index {
            Role::H1 => 0,
            Role::H2 => 1,
            Role::H3 => 2,
        };

        self.index(idx)
    }
}

impl<T> IndexMut<Role> for [T] {
    fn index_mut(&mut self, index: Role) -> &mut Self::Output {
        let idx: usize = match index {
            Role::H1 => 0,
            Role::H2 => 1,
            Role::H3 => 2,
        };

        self.index_mut(idx)
    }
}

impl<T> Index<Role> for Vec<T> {
    type Output = T;

    fn index(&self, index: Role) -> &Self::Output {
        self.as_slice().index(index)
    }
}

impl<T> IndexMut<Role> for Vec<T> {
    fn index_mut(&mut self, index: Role) -> &mut Self::Output {
        self.as_mut_slice().index_mut(index)
    }
}

impl RoleAssignment {
    #[must_use]
    pub fn new(helper_roles: [HelperIdentity; 3]) -> Self {
        Self { helper_roles }
    }

    /// Returns the assigned role for the given helper identity.
    ///
    /// ## Panics
    /// Panics if there is no role assigned to it.
    #[must_use]
    pub fn role(&self, id: &HelperIdentity) -> Role {
        for (idx, item) in self.helper_roles.iter().enumerate() {
            if item == id {
                return Role::all()[idx];
            }
        }

        panic!("No role assignment for {id:?} found in {self:?}")
    }

    #[must_use]
    pub fn identity(&self, role: Role) -> HelperIdentity {
        self.helper_roles[role]
    }
}

impl TryFrom<[(HelperIdentity, Role); 3]> for RoleAssignment {
    type Error = String;

    fn try_from(value: [(HelperIdentity, Role); 3]) -> std::result::Result<Self, Self::Error> {
        let mut result = [None, None, None];
        for (helper, role) in value {
            if result[role].is_some() {
                return Err(format!("Role {role:?} has been assigned twice"));
            }

            result[role] = Some(helper);
        }

        Ok(RoleAssignment::new(result.map(Option::unwrap)))
    }
}

#[cfg(all(test, not(feature = "shuttle")))]
mod tests {
    use super::*;

    mod role_tests {
        use super::*;

        #[test]
        pub fn peer_works() {
            assert_eq!(Role::H1.peer(Direction::Left), Role::H3);
            assert_eq!(Role::H1.peer(Direction::Right), Role::H2);
            assert_eq!(Role::H3.peer(Direction::Left), Role::H2);
            assert_eq!(Role::H3.peer(Direction::Right), Role::H1);
            assert_eq!(Role::H2.peer(Direction::Left), Role::H1);
            assert_eq!(Role::H2.peer(Direction::Right), Role::H3);
        }

        #[test]
        pub fn index_works() {
            let data = [3, 4, 5];
            assert_eq!(3, data[Role::H1]);
            assert_eq!(4, data[Role::H2]);
            assert_eq!(5, data[Role::H3]);
        }
    }

    mod role_assignment_tests {
        use super::*;

        #[test]
        fn basic() {
            let identities = (1..=3)
                .map(|v| HelperIdentity::try_from(v).unwrap())
                .collect::<Vec<_>>()
                .try_into()
                .unwrap();
            let assignment = RoleAssignment::new(identities);

            assert_eq!(
                Role::H1,
                assignment.role(&HelperIdentity::try_from(1).unwrap())
            );
            assert_eq!(
                Role::H2,
                assignment.role(&HelperIdentity::try_from(2).unwrap())
            );
            assert_eq!(
                Role::H3,
                assignment.role(&HelperIdentity::try_from(3).unwrap())
            );

            assert_eq!(
                HelperIdentity::try_from(1).unwrap(),
                assignment.identity(Role::H1)
            );
            assert_eq!(
                HelperIdentity::try_from(2).unwrap(),
                assignment.identity(Role::H2)
            );
            assert_eq!(
                HelperIdentity::try_from(3).unwrap(),
                assignment.identity(Role::H3)
            );
        }

        #[test]
        fn reverse() {
            let identities = (1..=3)
                .rev()
                .map(|v| HelperIdentity::try_from(v).unwrap())
                .collect::<Vec<_>>()
                .try_into()
                .unwrap();
            let assignment = RoleAssignment::new(identities);

            assert_eq!(
                Role::H3,
                assignment.role(&HelperIdentity::try_from(1).unwrap())
            );
            assert_eq!(
                Role::H2,
                assignment.role(&HelperIdentity::try_from(2).unwrap())
            );
            assert_eq!(
                Role::H1,
                assignment.role(&HelperIdentity::try_from(3).unwrap())
            );

            assert_eq!(
                HelperIdentity::try_from(3).unwrap(),
                assignment.identity(Role::H1)
            );
            assert_eq!(
                HelperIdentity::try_from(2).unwrap(),
                assignment.identity(Role::H2)
            );
            assert_eq!(
                HelperIdentity::try_from(1).unwrap(),
                assignment.identity(Role::H3)
            );
        }
    }
}<|MERGE_RESOLUTION|>--- conflicted
+++ resolved
@@ -1,8 +1,3 @@
-<<<<<<< HEAD
-=======
-#[cfg(feature = "web-app")]
-pub mod http;
->>>>>>> 3c447eef
 pub mod messaging;
 pub mod network;
 pub mod transport;
