use std::{
    fmt::{Debug, Formatter},
    num::NonZeroUsize,
};

mod buffers;
mod error;
mod gateway;
mod prss_protocol;
mod time;
mod transport;

pub use error::{Error, Result};
pub use gateway::{Gateway, GatewayConfig, ReceivingEnd, SendingEnd};
pub use prss_protocol::negotiate as negotiate_prss;
pub use transport::{
    AlignedByteArrStream, ByteArrStream, NoResourceIdentifier, QueryIdBinding, RouteId,
    RouteParams, StepBinding, Transport, TransportImpl,
};

pub use transport::query;

/// to validate that transport can actually send streams of this type
#[cfg(test)]
pub use buffers::ordering_mpsc;

use crate::{
    ff::Serializable,
    helpers::{
        Direction::{Left, Right},
        Role::{H1, H2, H3},
    },
    protocol::Step,
    secret_sharing::SharedValue,
};
use std::ops::{Index, IndexMut};
use typenum::{Unsigned, U8};

// TODO work with ArrayLength only
pub type MessagePayloadArrayLen = U8;

pub const MESSAGE_PAYLOAD_SIZE_BYTES: usize = MessagePayloadArrayLen::USIZE;

/// Represents an opaque identifier of the helper instance. Compare with a [`Role`], which
/// represents a helper's role within an MPC protocol, which may be different per protocol.
/// `HelperIdentity` will be established at startup and then never change. Components that want to
/// resolve this identifier into something (Uri, encryption keys, etc) must consult configuration
#[derive(Copy, Clone, Eq, PartialEq, Hash)]
#[cfg_attr(
    feature = "enable-serde",
    derive(serde::Serialize, serde::Deserialize),
    serde(transparent)
)]
pub struct HelperIdentity {
    id: u8,
}

impl TryFrom<usize> for HelperIdentity {
    type Error = String;

    fn try_from(value: usize) -> std::result::Result<Self, Self::Error> {
        if value == 0 || value > 3 {
            Err(format!(
                "{value} must be within [1, 3] range to be a valid helper identity"
            ))
        } else {
            Ok(Self {
                id: u8::try_from(value).unwrap(),
            })
        }
    }
}

impl Debug for HelperIdentity {
    fn fmt(&self, f: &mut Formatter<'_>) -> std::fmt::Result {
        write!(
            f,
            "{}",
            match self.id {
                1 => "A",
                2 => "B",
                3 => "C",
                _ => unreachable!(),
            }
        )
    }
}

#[cfg(feature = "web-app")]
impl From<HelperIdentity> for hyper::header::HeaderValue {
    fn from(id: HelperIdentity) -> Self {
        // does not implement `From<u8>`
        hyper::header::HeaderValue::from(u16::from(id.id))
    }
}

#[cfg(test)]
impl From<i32> for HelperIdentity {
    fn from(value: i32) -> Self {
        usize::try_from(value)
            .ok()
            .and_then(|id| HelperIdentity::try_from(id).ok())
            .unwrap()
    }
}

impl HelperIdentity {
    pub const ONE: Self = Self { id: 1 };
    pub const TWO: Self = Self { id: 2 };
    pub const THREE: Self = Self { id: 3 };

    /// Given a helper identity, return an array of the identities of the other two helpers.
    // The order that helpers are returned here is not intended to be meaningful, however,
    // it is currently used directly to determine the assignment of roles in
    // `Processor::new_query`.
    #[must_use]
    pub fn others(&self) -> [HelperIdentity; 2] {
        match self.id {
            1 => [Self::TWO, Self::THREE],
            2 => [Self::THREE, Self::ONE],
            3 => [Self::ONE, Self::TWO],
            _ => unreachable!("helper identity out of range"),
        }
    }
}

#[cfg(any(test, feature = "test-fixture"))]
impl HelperIdentity {
    #[must_use]
    #[allow(clippy::missing_panics_doc)]
    pub fn make_three() -> [Self; 3] {
        [
            Self::try_from(1).unwrap(),
            Self::try_from(2).unwrap(),
            Self::try_from(3).unwrap(),
        ]
    }
}

// `HelperIdentity` is 1-indexed, so subtract 1 for `Index` values
impl<T> Index<HelperIdentity> for [T] {
    type Output = T;

    fn index(&self, index: HelperIdentity) -> &Self::Output {
        self.index(usize::from(index.id) - 1)
    }
}

// `HelperIdentity` is 1-indexed, so subtract 1 for `Index` values
impl<T> IndexMut<HelperIdentity> for [T] {
    fn index_mut(&mut self, index: HelperIdentity) -> &mut Self::Output {
        self.index_mut(usize::from(index.id) - 1)
    }
}

impl<T> Index<HelperIdentity> for Vec<T> {
    type Output = T;

    fn index(&self, index: HelperIdentity) -> &Self::Output {
        self.as_slice().index(index)
    }
}

impl<T> IndexMut<HelperIdentity> for Vec<T> {
    fn index_mut(&mut self, index: HelperIdentity) -> &mut Self::Output {
        self.as_mut_slice().index_mut(index)
    }
}

/// Represents a unique role of the helper inside the MPC circuit. Each helper may have different
/// roles in queries it processes in parallel. For some queries it can be `H1` and for others it
/// may be `H2` or `H3`.
/// Each helper instance must be able to take any role, but once the role is assigned, it cannot
/// be changed for the remainder of the query.
#[derive(Copy, Clone, Debug, PartialEq, Hash, Eq)]
#[cfg_attr(feature = "cli", derive(clap::ValueEnum))]
#[cfg_attr(
    feature = "enable-serde",
    derive(serde::Serialize, serde::Deserialize),
    serde(into = "&'static str", try_from = "&str")
)]
pub enum Role {
    H1 = 0,
    H2 = 1,
    H3 = 2,
}

#[derive(Clone, Debug)]
#[cfg_attr(test, derive(PartialEq, Eq))]
#[cfg_attr(
    feature = "enable-serde",
    derive(serde::Serialize, serde::Deserialize),
    serde(transparent)
)]
pub struct RoleAssignment {
    helper_roles: [HelperIdentity; 3],
}

#[derive(Debug, Copy, Clone, Eq, PartialEq)]
pub enum Direction {
    Left,
    Right,
}

impl Role {
    const H1_STR: &'static str = "H1";
    const H2_STR: &'static str = "H2";
    const H3_STR: &'static str = "H3";

    #[must_use]
    pub fn all() -> &'static [Role; 3] {
        const VARIANTS: &[Role; 3] = &[Role::H1, Role::H2, Role::H3];

        VARIANTS
    }

    /// Returns the role of a peer that is located at the specified direction
    #[must_use]
    pub fn peer(&self, direction: Direction) -> Role {
        match (self, direction) {
            (H1, Left) | (H2, Right) => H3,
            (H1, Right) | (H3, Left) => H2,
            (H3, Right) | (H2, Left) => H1,
        }
    }

    #[must_use]
    pub fn as_static_str(&self) -> &'static str {
        match self {
            H1 => Role::H1_STR,
            H2 => Role::H2_STR,
            H3 => Role::H3_STR,
        }
    }
}

impl From<Role> for &'static str {
    fn from(role: Role) -> Self {
        role.as_static_str()
    }
}

impl TryFrom<&str> for Role {
    type Error = crate::error::Error;

    fn try_from(id: &str) -> std::result::Result<Self, Self::Error> {
        match id {
            Role::H1_STR => Ok(H1),
            Role::H2_STR => Ok(H2),
            Role::H3_STR => Ok(H3),
            other => Err(crate::error::Error::path_parse_error(other)),
        }
    }
}

impl AsRef<str> for Role {
    fn as_ref(&self) -> &str {
        match self {
            H1 => Role::H1_STR,
            H2 => Role::H2_STR,
            H3 => Role::H3_STR,
        }
    }
}

impl<T> Index<Role> for [T] {
    type Output = T;

    fn index(&self, index: Role) -> &Self::Output {
        let idx: usize = match index {
            Role::H1 => 0,
            Role::H2 => 1,
            Role::H3 => 2,
        };

        self.index(idx)
    }
}

impl<T> IndexMut<Role> for [T] {
    fn index_mut(&mut self, index: Role) -> &mut Self::Output {
        let idx: usize = match index {
            Role::H1 => 0,
            Role::H2 => 1,
            Role::H3 => 2,
        };

        self.index_mut(idx)
    }
}

impl<T> Index<Role> for Vec<T> {
    type Output = T;

    fn index(&self, index: Role) -> &Self::Output {
        self.as_slice().index(index)
    }
}

impl<T> IndexMut<Role> for Vec<T> {
    fn index_mut(&mut self, index: Role) -> &mut Self::Output {
        self.as_mut_slice().index_mut(index)
    }
}

impl RoleAssignment {
    #[must_use]
    pub fn new(helper_roles: [HelperIdentity; 3]) -> Self {
        Self { helper_roles }
    }

    /// Returns the assigned role for the given helper identity.
    ///
    /// ## Panics
    /// Panics if there is no role assigned to it.
    #[must_use]
    pub fn role(&self, id: HelperIdentity) -> Role {
        for (idx, item) in self.helper_roles.iter().enumerate() {
            if *item == id {
                return Role::all()[idx];
            }
        }

        panic!("No role assignment for {id:?} found in {self:?}")
    }

    #[must_use]
    pub fn identity(&self, role: Role) -> HelperIdentity {
        self.helper_roles[role]
    }
}

impl TryFrom<[(HelperIdentity, Role); 3]> for RoleAssignment {
    type Error = String;

    fn try_from(value: [(HelperIdentity, Role); 3]) -> std::result::Result<Self, Self::Error> {
        let mut result = [None, None, None];
        for (helper, role) in value {
            if result[role].is_some() {
                return Err(format!("Role {role:?} has been assigned twice"));
            }

            result[role] = Some(helper);
        }

        Ok(RoleAssignment::new(result.map(Option::unwrap)))
    }
}

<<<<<<< HEAD
/// Combination of helper role and step that uniquely identifies a single channel of communication
/// between two helpers.
#[derive(Clone, Eq, PartialEq, Hash)]
pub struct ChannelId {
    pub role: Role,
    // TODO: step could be either reference or owned value. references are convenient to use inside
    // gateway , owned values can be used inside lookup tables.
    pub step: Step,
}

impl ChannelId {
    #[must_use]
    pub fn new(role: Role, step: Step) -> Self {
        Self { role, step }
    }
}

impl Debug for ChannelId {
    fn fmt(&self, f: &mut Formatter<'_>) -> std::fmt::Result {
        write!(f, "channel[{:?},{:?}]", self.role, self.step)
    }
}

/// Trait for messages sent between helpers. Everything needs to be serializable and safe to send.
pub trait Message: Debug + Send + Serializable + 'static + Sized {}

/// Any shared value can be send as a message
impl<V: SharedValue> Message for V {}

#[derive(Clone, Copy, Debug)]
pub enum TotalRecords {
    Unspecified,
    Specified(NonZeroUsize),

    /// Total number of records is not well-determined. When the record ID is
    /// counting solved_bits attempts. The total record count for solved_bits
    /// depends on the number of failures.
    ///
    /// The purpose of this is to waive the warning that there is a known
    /// number of records when creating a channel. If the warning is firing
    /// and the total number of records is knowable, prefer to specify it
    /// rather than use this to waive the warning.
    Indeterminate,
}

impl TotalRecords {
    #[must_use]
    pub fn is_unspecified(&self) -> bool {
        matches!(self, &TotalRecords::Unspecified)
    }

    #[must_use]
    pub fn is_indeterminate(&self) -> bool {
        matches!(self, &TotalRecords::Indeterminate)
    }
}

impl From<usize> for TotalRecords {
    fn from(value: usize) -> Self {
        match NonZeroUsize::new(value) {
            Some(v) => TotalRecords::Specified(v),
            None => TotalRecords::Unspecified,
        }
=======
impl TryFrom<[Role; 3]> for RoleAssignment {
    type Error = String;

    fn try_from(value: [Role; 3]) -> std::result::Result<Self, Self::Error> {
        Self::try_from([
            (HelperIdentity::ONE, value[0]),
            (HelperIdentity::TWO, value[1]),
            (HelperIdentity::THREE, value[2]),
        ])
>>>>>>> 7e5776fc
    }
}

#[cfg(all(test, not(feature = "shuttle")))]
mod tests {
    use super::*;

    mod role_tests {
        use super::*;

        #[test]
        pub fn peer_works() {
            assert_eq!(Role::H1.peer(Direction::Left), Role::H3);
            assert_eq!(Role::H1.peer(Direction::Right), Role::H2);
            assert_eq!(Role::H3.peer(Direction::Left), Role::H2);
            assert_eq!(Role::H3.peer(Direction::Right), Role::H1);
            assert_eq!(Role::H2.peer(Direction::Left), Role::H1);
            assert_eq!(Role::H2.peer(Direction::Right), Role::H3);
        }

        #[test]
        pub fn index_works() {
            let data = [3, 4, 5];
            assert_eq!(3, data[Role::H1]);
            assert_eq!(4, data[Role::H2]);
            assert_eq!(5, data[Role::H3]);
        }
    }

    mod role_assignment_tests {
        use crate::{
            ff::Fp31,
            protocol::{basics::SecureMul, context::Context, RecordId},
            rand::{thread_rng, Rng},
            test_fixture::{Reconstruct, Runner, TestWorld, TestWorldConfig},
        };

        use super::*;

        #[test]
        fn basic() {
            let identities = (1..=3)
                .map(|v| HelperIdentity::try_from(v).unwrap())
                .collect::<Vec<_>>()
                .try_into()
                .unwrap();
            let assignment = RoleAssignment::new(identities);

            assert_eq!(
                Role::H1,
                assignment.role(HelperIdentity::try_from(1).unwrap())
            );
            assert_eq!(
                Role::H2,
                assignment.role(HelperIdentity::try_from(2).unwrap())
            );
            assert_eq!(
                Role::H3,
                assignment.role(HelperIdentity::try_from(3).unwrap())
            );

            assert_eq!(
                HelperIdentity::try_from(1).unwrap(),
                assignment.identity(Role::H1)
            );
            assert_eq!(
                HelperIdentity::try_from(2).unwrap(),
                assignment.identity(Role::H2)
            );
            assert_eq!(
                HelperIdentity::try_from(3).unwrap(),
                assignment.identity(Role::H3)
            );
        }

        #[test]
        fn reverse() {
            let identities = (1..=3)
                .rev()
                .map(|v| HelperIdentity::try_from(v).unwrap())
                .collect::<Vec<_>>()
                .try_into()
                .unwrap();
            let assignment = RoleAssignment::new(identities);

            assert_eq!(
                Role::H3,
                assignment.role(HelperIdentity::try_from(1).unwrap())
            );
            assert_eq!(
                Role::H2,
                assignment.role(HelperIdentity::try_from(2).unwrap())
            );
            assert_eq!(
                Role::H1,
                assignment.role(HelperIdentity::try_from(3).unwrap())
            );

            assert_eq!(
                HelperIdentity::try_from(3).unwrap(),
                assignment.identity(Role::H1)
            );
            assert_eq!(
                HelperIdentity::try_from(2).unwrap(),
                assignment.identity(Role::H2)
            );
            assert_eq!(
                HelperIdentity::try_from(1).unwrap(),
                assignment.identity(Role::H3)
            );
        }

        #[test]
        fn illegal() {
            use Role::{H1, H2, H3};

            assert_eq!(
                RoleAssignment::try_from([H1, H1, H3]),
                Err("Role H1 has been assigned twice".into()),
            );

            assert_eq!(
                RoleAssignment::try_from([H3, H2, H3]),
                Err("Role H3 has been assigned twice".into()),
            );
        }

        #[tokio::test]
        async fn multiply_with_various_roles() {
            use Role::{H1, H2, H3};
            const ROLE_PERMUTATIONS: [[Role; 3]; 6] = [
                [H1, H2, H3],
                [H1, H3, H2],
                [H2, H1, H3],
                [H2, H3, H1],
                [H3, H1, H2],
                [H3, H2, H1],
            ];

            for &rp in &ROLE_PERMUTATIONS {
                let config = TestWorldConfig {
                    role_assignment: Some(RoleAssignment::try_from(rp).unwrap()),
                    ..TestWorldConfig::default()
                };

                let world = TestWorld::new_with(config).await;

                let mut rng = thread_rng();
                let a = rng.gen::<Fp31>();
                let b = rng.gen::<Fp31>();

                let res = world
                    .semi_honest((a, b), |ctx, (a, b)| async move {
                        a.multiply(&b, ctx.set_total_records(1), RecordId::from(0))
                            .await
                            .unwrap()
                    })
                    .await;

                assert_eq!(a * b, res.reconstruct());
            }
        }
    }
}<|MERGE_RESOLUTION|>--- conflicted
+++ resolved
@@ -347,7 +347,18 @@
     }
 }
 
-<<<<<<< HEAD
+impl TryFrom<[Role; 3]> for RoleAssignment {
+    type Error = String;
+
+    fn try_from(value: [Role; 3]) -> std::result::Result<Self, Self::Error> {
+        Self::try_from([
+            (HelperIdentity::ONE, value[0]),
+            (HelperIdentity::TWO, value[1]),
+            (HelperIdentity::THREE, value[2]),
+        ])
+    }
+}
+
 /// Combination of helper role and step that uniquely identifies a single channel of communication
 /// between two helpers.
 #[derive(Clone, Eq, PartialEq, Hash)]
@@ -411,17 +422,6 @@
             Some(v) => TotalRecords::Specified(v),
             None => TotalRecords::Unspecified,
         }
-=======
-impl TryFrom<[Role; 3]> for RoleAssignment {
-    type Error = String;
-
-    fn try_from(value: [Role; 3]) -> std::result::Result<Self, Self::Error> {
-        Self::try_from([
-            (HelperIdentity::ONE, value[0]),
-            (HelperIdentity::TWO, value[1]),
-            (HelperIdentity::THREE, value[2]),
-        ])
->>>>>>> 7e5776fc
     }
 }
 
@@ -567,8 +567,7 @@
                     ..TestWorldConfig::default()
                 };
 
-                let world = TestWorld::new_with(config).await;
-
+                let world = TestWorld::new_with(config);
                 let mut rng = thread_rng();
                 let a = rng.gen::<Fp31>();
                 let b = rng.gen::<Fp31>();
