--- conflicted
+++ resolved
@@ -51,12 +51,6 @@
     InvalidIdentity(#[from] hyper::http::uri::InvalidUri),
     #[error("Failed to send command on the transport: {0}")]
     TransportError(#[from] TransportError),
-<<<<<<< HEAD
-=======
-    #[cfg(feature = "web-app")]
-    #[error("server encountered an error: {0}")]
-    ServerError(#[from] crate::net::MpcHelperServerError),
->>>>>>> 3c447eef
 }
 
 impl Error {
