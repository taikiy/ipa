--- conflicted
+++ resolved
@@ -5,13 +5,8 @@
         QueryIdBinding, QueryInputResult, ReceiveQueryResult, ReceiveRecords, RouteId, RouteParams,
         StepBinding, StreamCollection, Transport, TransportCallbacks,
     },
-<<<<<<< HEAD
-    net::{client::MpcHelperClient, error::Error},
+    net::{client::MpcHelperClient, error::Error, MpcHelperServer},
     protocol::{GenericStep, QueryId},
-=======
-    net::{client::MpcHelperClient, error::Error, MpcHelperServer},
-    protocol::{QueryId, Step},
->>>>>>> a4951900
     sync::Arc,
 };
 use async_trait::async_trait;
@@ -84,7 +79,7 @@
     pub fn receive_stream(
         self: Arc<Self>,
         query_id: QueryId,
-        step: Step,
+        step: GenericStep,
         from: HelperIdentity,
         stream: BodyStream,
     ) {
@@ -132,15 +127,9 @@
                 // TODO(600): These fallible extractions aren't really necessary.
                 let query_id = <Option<QueryId>>::from(route.query_id())
                     .expect("query_id required when sending records");
-<<<<<<< HEAD
                 let step = <Option<GenericStep>>::from(route.step())
                     .expect("step required when sending records");
-                let resp_future = self.clients[dest].step(dest, query_id, &step, data)?;
-=======
-                let step =
-                    <Option<Step>>::from(route.step()).expect("step required when sending records");
                 let resp_future = self.clients[dest].step(self.identity, query_id, &step, data)?;
->>>>>>> a4951900
                 tokio::spawn(async move {
                     resp_future
                         .map_err(Into::into)
@@ -180,23 +169,8 @@
 mod e2e_tests {
     use super::*;
     use crate::{
-<<<<<<< HEAD
-        config::PeerConfig,
-        ff::{FieldType, Fp31, Serializable},
-        helpers::{
-            network::{ChannelId, Network},
-            query::{QueryConfig, QueryInput, QueryType},
-            transport::ByteArrStream,
-            Role, RoleAssignment, MESSAGE_PAYLOAD_SIZE_BYTES,
-        },
+        net::test::{body_stream, TestServer},
         protocol::GenericStep,
-        query::Processor,
-        secret_sharing::{replicated::semi_honest::AdditiveShare as Replicated, IntoShares},
-        test_fixture::{config::TestConfigBuilder, Reconstruct},
-=======
-        net::test::{body_stream, TestServer},
-        protocol::Step,
->>>>>>> a4951900
     };
     use futures::stream::{poll_immediate, StreamExt};
     use once_cell::sync::Lazy;
@@ -204,22 +178,13 @@
     use tokio::sync::mpsc::channel;
     use tokio_stream::wrappers::ReceiverStream;
 
-    static STEP: Lazy<Step> = Lazy::new(|| Step::from("http-transport"));
+    static STEP: Lazy<GenericStep> = Lazy::new(|| GenericStep::from("http-transport"));
 
     #[tokio::test]
-<<<<<<< HEAD
-    async fn succeeds_when_subscribed() {
-        let expected_query_id = QueryId;
-        let expected_message_chunks = (
-            ChannelId::new(Role::H1, GenericStep::default().narrow("no-subscribe")),
-            vec![0u8; MESSAGE_PAYLOAD_SIZE_BYTES],
-        );
-=======
     async fn receive_stream() {
         let (tx, rx) = channel::<Result<Bytes, Box<dyn std::error::Error + Send + Sync>>>(1);
         let expected_chunk1 = vec![0u8, 1, 2, 3];
         let expected_chunk2 = vec![255u8, 254, 253, 252];
->>>>>>> a4951900
 
         let TestServer { transport, .. } = TestServer::default().await;
 
@@ -228,22 +193,6 @@
         // Register the stream with the transport (normally called by step data HTTP API handler)
         Arc::clone(&transport).receive_stream(QueryId, STEP.clone(), HelperIdentity::TWO, body);
 
-<<<<<<< HEAD
-    #[tokio::test]
-    async fn fails_if_not_subscribed() {
-        let expected_query_id = QueryId;
-        let expected_step = GenericStep::default().narrow("no-subscribe");
-        let expected_payload = vec![0u8; MESSAGE_PAYLOAD_SIZE_BYTES];
-
-        let identities = HelperIdentity::make_three();
-        let h1_index = 0;
-        let h1_identity = identities[h1_index];
-        let mut conf = TestConfigBuilder::with_open_ports().build();
-        let transport = HttpTransport::new(
-            h1_identity,
-            conf.servers[h1_index].clone(),
-            Arc::new(conf.network),
-=======
         // Request step data reception (normally called by protocol)
         let mut stream =
             Arc::clone(&transport).receive(HelperIdentity::TWO, (QueryId, STEP.clone()));
@@ -260,7 +209,6 @@
         assert_eq!(
             poll_immediate(&mut stream).next().await,
             Some(Poll::Ready(expected_chunk1))
->>>>>>> a4951900
         );
 
         // send and verify second chunk
