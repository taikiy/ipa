--- conflicted
+++ resolved
@@ -1,18 +1,12 @@
 use crate::error::Error;
 use crate::ff::Field;
-<<<<<<< HEAD
-use crate::helpers::{Direction, Role};
-use crate::protocol::context::SemiHonestContext;
-use crate::protocol::prss::SharedRandomness;
-use crate::protocol::{context::Context, RecordId};
-=======
 use crate::helpers::Direction;
 use crate::protocol::{
     basics::{mul::sparse::MultiplyWork, MultiplyZeroPositions},
     context::{Context, SemiHonestContext},
     RecordId,
 };
->>>>>>> f27f11aa
+use crate::protocol::prss::SharedRandomness;
 use crate::secret_sharing::Replicated;
 
 /// IKHC multiplication protocol
@@ -43,181 +37,8 @@
     zeros.0.check(role, "a", a);
     zeros.1.check(role, "b", b);
 
-<<<<<<< HEAD
-    // generate shared randomness.
+    // Shared randomness used to mask the values that are sent.
     let (s0, s1) = ctx.prss().generate_fields(record_id);
-    let role = ctx.role();
-
-    // compute the value (d_i) we want to send to the right helper (i+1)
-    let right_d = a.left() * b.right() + a.right() * b.left() - s0;
-
-    // notify helper on the right that we've computed our value
-    channel
-        .send(role.peer(Direction::Right), record_id, right_d)
-        .await?;
-
-    // Sleep until helper on the left sends us their (d_i-1) value
-    let left_d = channel
-        .receive(role.peer(Direction::Left), record_id)
-        .await?;
-
-    // now we are ready to construct the result - 2/3 secret shares of a * b.
-    let lhs = a.left() * b.left() + left_d + s0;
-    let rhs = a.right() * b.right() + right_d + s1;
-
-    Ok(Replicated::new(lhs, rhs))
-}
-
-/// ## Errors
-/// Lots of things may go wrong here, from timeouts to bad output. They will be signalled
-/// back via the error response
-pub async fn multiply_two_shares_mostly_zeroes<F: Field>(
-    ctx: SemiHonestContext<'_, F>,
-    record_id: RecordId,
-    a: &Replicated<F>,
-    b: &Replicated<F>,
-) -> Result<Replicated<F>, Error> {
-    match ctx.role() {
-        Role::H1 => {
-            let (s_3_1, _) = ctx.prss().generate_fields(record_id);
-
-            // d_1 = a_1 * b_2 + a_2 * b_1 - s_3,1
-            // d_1 = a_1 * b_2 + 0 * 0 - s_3,1
-            let (a_1, a_2) = a.as_tuple();
-            let (b_1, b_2) = b.as_tuple();
-            debug_assert!(a_2 == F::ZERO);
-            debug_assert!(b_1 == F::ZERO);
-
-            let d_1 = a_1 * b_2 - s_3_1;
-
-            // notify helper on the right that we've computed our value
-            let channel = ctx.mesh();
-            channel
-                .send(ctx.role().peer(Direction::Right), record_id, d_1)
-                .await?;
-
-            Ok(Replicated::new(s_3_1, d_1))
-        }
-        Role::H2 => {
-            // d_2 = a_2 * b_3 + a_3 * b_2 - s_1,2
-            // d_2 = 0 * 0 + 0 * b - s_1,2
-            // d_2 = s_1,2
-            // d_2 is a constant, known in advance. So we can replace it with zero
-            // And there is no need to send it.
-
-            // Sleep until helper on the left sends us their (d_i-1) value
-            let channel = ctx.mesh();
-            let d_1 = channel
-                .receive(ctx.role().peer(Direction::Left), record_id)
-                .await?;
-
-            Ok(Replicated::new(d_1, F::ZERO))
-        }
-        Role::H3 => {
-            // d_3 = a_3 * b_1 + a_1 * b_3 - s_2,3
-            // d_3 = 0 * 0 + a * 0 - s_2,3
-            // d_3 = s_2,3
-            // d_3 is a constant, known in advance. So we can replace it with zero
-            // And there is no need to send it.
-
-            let (_, s_3_1) = ctx.prss().generate_fields(record_id);
-
-            Ok(Replicated::new(F::ZERO, s_3_1))
-        }
-    }
-}
-
-/// Another highly specialized variant of the IKHC multiplication protocol which is only valid
-/// in the case where one of the two secret sharings has 2 of the 3 shares set to zero.
-///
-/// Original IKHC multiplication protocol from:
-/// K. Chida, K. Hamada, D. Ikarashi, R. Kikuchi, and B. Pinkas. High-throughput secure AES computation. In WAHC@CCS 2018, pp. 13–24, 2018
-///
-/// Optimizations taken from Appendix F: "Conversion Protocols" from the paper:
-/// "Adam in Private: Secure and Fast Training of Deep Neural Networks with Adaptive Moment Estimation"
-/// by Nuttapong Attrapadung, Koki Hamada, Dai Ikarashi, Ryo Kikuchi*, Takahiro Matsuda,
-/// Ibuki Mishina, Hiraku Morita, and Jacob C. N. Schuldt
-///
-/// This protocol can only be used in the case where:
-/// Helper 1 has shares `(a_1, a_2)` and `(0, 0)`
-/// Helper 2 has shares `(a_2, a_3)` and `(0, b)`
-/// Helper 3 has shares `(a_3, a_1)` and `(b, 0)`
-///
-/// In the IKHC multiplication protocol, each helper computes `d_i` as
-/// `d_i = a_i * b_i+1 + a_i+1 * b_i - s_i+2,i`
-/// and sends it to the next helper.
-/// But in this case, `d_1` is publicly known to all the helper parties
-/// and can be replaced with a constant, e.g. 0. Therefore, it does not need to be sent.
-///
-/// ## Errors
-/// Lots of things may go wrong here, from timeouts to bad output. They will be signalled
-/// back via the error response
-pub async fn multiply_one_share_mostly_zeroes<F: Field>(
-    ctx: SemiHonestContext<'_, F>,
-    record_id: RecordId,
-    a: &Replicated<F>,
-    b: &Replicated<F>,
-) -> Result<Replicated<F>, Error> {
-    let (s_left, s_right) = ctx.prss().generate_fields(record_id);
-
-    match ctx.role() {
-        Role::H1 => {
-            // d_1 = a_1 * b_2 + a_2 * b_1 - s_3,1
-            // d_1 = a_1 * 0 + a_2 * 0 - s_3,1
-            // d_1 = - s_3,1
-            // d_2 is a constant, known in advance. So we can replace it with zero
-            // And there is no need to send it.
-
-            // Sleep until helper on the left sends us their (d_i-1) value
-            let channel = ctx.mesh();
-            let d_3 = channel
-                .receive(ctx.role().peer(Direction::Left), record_id)
-                .await?;
-
-            Ok(Replicated::new(d_3, s_right))
-        }
-        Role::H2 => {
-            // d_2 = a_2 * b_3 + a_3 * b_2 - s_1,2
-            // d_2 = a_2 * b_3 + a_3 * 0 - s_1,2
-            // d_2 = a_2 * b_3 - s_1,2
-            let (a_2, a_3) = a.as_tuple();
-            let (b_2, b_3) = b.as_tuple();
-            debug_assert!(b_2 == F::ZERO);
-
-            let d_2 = a_2 * b_3 - s_left;
-
-            // notify helper on the right that we've computed our value
-            let channel = ctx.mesh();
-            channel
-                .send(ctx.role().peer(Direction::Right), record_id, d_2)
-                .await?;
-
-            Ok(Replicated::new(s_left, a_3 * b_3 + d_2 + s_right))
-        }
-        Role::H3 => {
-            // d_3 = a_3 * b_1 + a_1 * b_3 - s_2,3
-            // d_3 = a_3 * 0 + a_1 * b_3 - s_2,3
-            // d_3 = a_1 * b_3 - s_2,3
-            let (a_3, a_1) = a.as_tuple();
-            let (b_3, b_1) = b.as_tuple();
-            debug_assert!(b_1 == F::ZERO);
-
-            let d_3 = a_1 * b_3 - s_left;
-
-            // notify helper on the right that we've computed our value
-            let channel = ctx.mesh();
-            channel
-                .send(ctx.role().peer(Direction::Right), record_id, d_3)
-                .await?;
-
-            // Sleep until helper on the left sends us their (d_i-1) value
-            let d_2 = channel
-                .receive(ctx.role().peer(Direction::Left), record_id)
-                .await?;
-=======
-    // Shared randomness used to mask the values that are sent.
-    let prss = ctx.prss();
-    let (s0, s1) = prss.generate_fields(record_id);
 
     let channel = ctx.mesh();
     let mut rhs = a.right() * b.right();
@@ -238,7 +59,6 @@
     if need_random_right {
         rhs += s1;
     }
->>>>>>> f27f11aa
 
     // Sleep until helper on the left sends us their (d_i-1) value.
     let mut lhs = a.left() * b.left();
