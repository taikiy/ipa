use std::{
    any::type_name,
    fmt::{Debug, Formatter},
    iter::{repeat, zip},
    marker::PhantomData,
    num::NonZeroUsize,
};

use crate::seq_join::SeqJoin;
use async_trait::async_trait;
<<<<<<< HEAD
use futures::future::{try_join, try_join3, try_join_all};
=======
use futures::future::{try_join, try_join3};
>>>>>>> a36aacd2

use crate::{
    error::Error,
    ff::Field,
    helpers::{ChannelId, Gateway, Message, ReceivingEnd, Role, SendingEnd, TotalRecords},
    protocol::{
        attribution::input::MCCappedCreditsWithAggregationBit,
        basics::{
            mul::malicious::Step::RandomnessForValidation, SecureMul, ShareKnownValue,
            ZeroPositions,
        },
        context::{
            prss::InstrumentedIndexedSharedRandomness, Context,
            InstrumentedSequentialSharedRandomness, SemiHonestContext,
        },
        malicious::MaliciousValidatorAccumulator,
        modulus_conversion::BitConversionTriple,
        prss::Endpoint as PrssEndpoint,
        BitOpStep, NoRecord, RecordBinding, RecordId, Step, Substep,
    },
    repeat64str,
    secret_sharing::{
        replicated::{
            malicious::{AdditiveShare as MaliciousReplicated, ExtendableField},
            semi_honest::AdditiveShare as Replicated,
            ReplicatedSecretSharing,
        },
        Linear as LinearSecretSharing,
    },
    sync::Arc,
};

/// This step is not used at the same place.
/// Upgrades all use this step to distinguish protocol steps from the step that is used to upgrade inputs.
#[derive(Debug, Clone, Copy, PartialEq, Eq, Hash)]
struct UpgradeStep;

impl crate::protocol::Substep for UpgradeStep {}

impl AsRef<str> for UpgradeStep {
    fn as_ref(&self) -> &str {
        "upgrade"
    }
}

/// Represents protocol context in malicious setting, i.e. secure against one active adversary
/// in 3 party MPC ring.
#[derive(Clone)]
pub struct MaliciousContext<'a, F: Field + ExtendableField> {
    /// TODO (alex): Arc is required here because of the `TestWorld` structure. Real world
    /// may operate with raw references and be more efficient
    inner: Arc<ContextInner<'a, F>>,
    step: Step,
    total_records: TotalRecords,
}

pub trait SpecialAccessToMaliciousContext<'a, F: Field + ExtendableField> {
    fn accumulate_macs(self, record_id: RecordId, x: &MaliciousReplicated<F>);
    fn semi_honest_context(self) -> SemiHonestContext<'a>;
}

impl<'a, F: Field + ExtendableField> MaliciousContext<'a, F> {
    pub(super) fn new<S: Substep + ?Sized>(
        source: &SemiHonestContext<'a>,
        malicious_step: &S,
        acc: MaliciousValidatorAccumulator<F>,
        r_share: Replicated<F::ExtendedField>,
    ) -> Self {
        Self {
            inner: ContextInner::new(source, acc, r_share),
            step: source.step().narrow(malicious_step),
            total_records: TotalRecords::Unspecified,
        }
    }

    /// TODO: This is not fast, but we can't just `reinterpret_cast` here.
    fn as_semi_honest(&self) -> SemiHonestContext<'a> {
        SemiHonestContext::new_complete(
            self.inner.prss,
            self.inner.gateway,
            self.step.clone(),
            self.total_records,
        )
    }

    async fn upgrade_one(
        &self,
        record_id: RecordId,
        x: Replicated<F>,
        zeros_at: ZeroPositions,
    ) -> Result<MaliciousReplicated<F>, Error> {
        //
        // This code is drawn from:
        // "Field Extension in Secret-Shared Form and Its Applications to Efficient Secure Computation"
        // R. Kikuchi, N. Attrapadung, K. Hamada, D. Ikarashi, A. Ishida, T. Matsuda, Y. Sakai, and J. C. N. Schuldt
        // <https://eprint.iacr.org/2019/386.pdf>
        //
        // See protocol 4.15
        // In Step 3: "Randomization of inputs:", it says:
        //
        // For each input wire sharing `[v_j]` (where j ∈ {1, . . . , M}), the parties locally
        // compute the induced share `[[v_j]] = f([v_j], 0, . . . , 0)`.
        // Then, the parties call `Ḟ_mult` on `[[ȓ]]` and `[[v_j]]` to receive `[[ȓ · v_j]]`
        //
        let induced_share = Replicated::new(x.left().to_extended(), x.right().to_extended());

        let rx = induced_share
            .multiply_sparse(
                &self.inner.r_share,
                self.as_semi_honest(),
                record_id,
                (zeros_at, ZeroPositions::Pvvv),
            )
            .await?;
        let m = MaliciousReplicated::new(x, rx);
        let narrowed = self.narrow(&RandomnessForValidation);
        let prss = narrowed.prss();
        self.inner.accumulator.accumulate_macs(&prss, record_id, &m);
        Ok(m)
    }

    /// Upgrade an input using this context.
    /// # Errors
    /// When the multiplication fails. This does not include additive attacks
    /// by other helpers.  These are caught later.
    pub async fn upgrade<T, M>(&self, input: T) -> Result<M, Error>
    where
        for<'u> UpgradeContext<'u, F>: UpgradeToMalicious<T, M>,
    {
        UpgradeContext {
            ctx: self.narrow(&UpgradeStep),
            record_binding: NoRecord,
        }
        .upgrade(input)
        .await
    }

    /// Upgrade a sparse input using this context.
    /// # Errors
    /// When the multiplication fails. This does not include additive attacks
    /// by other helpers.  These are caught later.
    #[cfg(test)]
    pub async fn upgrade_sparse(
        &self,
        input: Replicated<F>,
        zeros_at: ZeroPositions,
    ) -> Result<MaliciousReplicated<F>, Error> {
        UpgradeContext {
            ctx: self.narrow(&UpgradeStep),
            record_binding: NoRecord,
        }
        .upgrade_sparse(input, zeros_at)
        .await
    }

    /// Upgrade an input for a specific bit index and record using this context.
    /// # Errors
    /// When the multiplication fails. This does not include additive attacks
    /// by other helpers.  These are caught later.
    pub async fn upgrade_for<T, M>(&self, record_id: RecordId, input: T) -> Result<M, Error>
    where
        for<'u> UpgradeContext<'u, F, RecordId>: UpgradeToMalicious<T, M>,
    {
        UpgradeContext {
            ctx: self.narrow(&UpgradeStep),
            record_binding: record_id,
        }
        .upgrade(input)
        .await
    }

    pub fn share_known_value(&self, value: F) -> MaliciousReplicated<F> {
        MaliciousReplicated::new(
            Replicated::share_known_value(&self.clone().semi_honest_context(), value),
            self.inner.r_share.clone() * value.to_extended(),
        )
    }
}

impl<'a, F: Field + ExtendableField> Context for MaliciousContext<'a, F> {
    fn role(&self) -> Role {
        self.inner.gateway.role()
    }

    fn step(&self) -> &Step {
        &self.step
    }

    fn narrow<S: Substep + ?Sized>(&self, step: &S) -> Self {
        Self {
            inner: Arc::clone(&self.inner),
            step: self.step.narrow(step),
            total_records: self.total_records,
        }
    }

    fn set_total_records<T: Into<TotalRecords>>(&self, total_records: T) -> Self {
        Self {
            inner: Arc::clone(&self.inner),
            step: self.step.clone(),
            total_records: self.total_records.overwrite(total_records),
        }
    }

    fn is_last_record<T: Into<RecordId>>(&self, record_id: T) -> bool {
        self.total_records.is_last(record_id)
    }

    fn prss(&self) -> InstrumentedIndexedSharedRandomness<'_> {
        let prss = self.inner.prss.indexed(self.step());

        InstrumentedIndexedSharedRandomness::new(prss, &self.step, self.role())
    }

    fn prss_rng(
        &self,
    ) -> (
        InstrumentedSequentialSharedRandomness<'_>,
        InstrumentedSequentialSharedRandomness<'_>,
    ) {
        let (left, right) = self.inner.prss.sequential(self.step());
        (
            InstrumentedSequentialSharedRandomness::new(left, self.step(), self.role()),
            InstrumentedSequentialSharedRandomness::new(right, self.step(), self.role()),
        )
    }

    fn send_channel<M: Message>(&self, role: Role) -> SendingEnd<M> {
        self.inner
            .gateway
            .get_sender(&ChannelId::new(role, self.step.clone()), self.total_records)
    }

    fn recv_channel<M: Message>(&self, role: Role) -> ReceivingEnd<M> {
        self.inner
            .gateway
            .get_receiver(&ChannelId::new(role, self.step.clone()))
    }
}

impl<'a, F: Field + ExtendableField> SeqJoin for MaliciousContext<'a, F> {
    fn active_work(&self) -> NonZeroUsize {
        self.inner.gateway.config().active_work()
    }
}

/// Sometimes it is required to reinterpret malicious context as semi-honest. Ideally
/// protocols should be generic over `SecretShare` trait and not requiring this cast and taking
/// `ProtocolContext<'a, S: SecretShare<F>, F: Field>` as the context. If that is not possible,
/// this implementation makes it easier to reinterpret the context as semi-honest.
impl<'a, F: Field + ExtendableField> SpecialAccessToMaliciousContext<'a, F>
    for MaliciousContext<'a, F>
{
    fn accumulate_macs(self, record_id: RecordId, x: &MaliciousReplicated<F>) {
        self.inner
            .accumulator
            .accumulate_macs(&self.prss(), record_id, x);
    }

    /// Get a semi-honest context that is an  exact copy of this malicious
    /// context, so it will be tied up to the same step and prss.
    #[must_use]
    fn semi_honest_context(self) -> SemiHonestContext<'a> {
        // TODO: it can be made more efficient by impersonating malicious context as semi-honest
        // it does not work as of today because of https://github.com/rust-lang/rust/issues/20400
        // while it is possible to define a struct that wraps a reference to malicious context
        // and implement `Context` trait for it, implementing SecureMul and Reveal for Context
        // is not
        // For the same reason, it is not possible to implement Context<F, Share = Replicated<F>>
        // for `MaliciousContext`. Deep clone is the only option
        let mut ctx = SemiHonestContext::new_with_total_records(
            self.inner.prss,
            self.inner.gateway,
            self.total_records,
        );
        ctx.step = self.step;

        ctx
    }
}

impl<F: Field + ExtendableField> Debug for MaliciousContext<'_, F> {
    fn fmt(&self, f: &mut Formatter<'_>) -> std::fmt::Result {
        write!(f, "MaliciousContext<{:?}>", type_name::<F>())
    }
}

enum UpgradeTripleStep {
    V0,
    V1,
    V2,
}

impl crate::protocol::Substep for UpgradeTripleStep {}

impl AsRef<str> for UpgradeTripleStep {
    fn as_ref(&self) -> &str {
        match self {
            Self::V0 => "upgrade_bit_triple0",
            Self::V1 => "upgrade_bit_triple1",
            Self::V2 => "upgrade_bit_triple2",
        }
    }
}

enum UpgradeModConvStep {
    V1,
    V2,
    V3,
}

impl crate::protocol::Substep for UpgradeModConvStep {}

impl AsRef<str> for UpgradeModConvStep {
    fn as_ref(&self) -> &str {
        match self {
            Self::V1 => "upgrade_mod_conv1",
            Self::V2 => "upgrade_mod_conv2",
            Self::V3 => "upgrade_mod_conv3",
        }
    }
}

enum UpgradeMCCappedCreditsWithAggregationBit {
    V0(usize),
    V1,
    V2,
    V3,
}

impl crate::protocol::Substep for UpgradeMCCappedCreditsWithAggregationBit {}

impl AsRef<str> for UpgradeMCCappedCreditsWithAggregationBit {
    fn as_ref(&self) -> &str {
        const UPGRADE_AGGREGATION_BIT0: [&str; 64] = repeat64str!["upgrade_aggregation_bit0"];

        match self {
            Self::V0(i) => UPGRADE_AGGREGATION_BIT0[*i],
            Self::V1 => "upgrade_aggregation_bit1",
            Self::V2 => "upgrade_aggregation_bit2",
            Self::V3 => "upgrade_aggregation_bit3",
        }
    }
}

#[async_trait]
impl<'a, F: Field + ExtendableField>
    UpgradeToMalicious<
        IPAModulusConvertedInputRowWrapper<F, Replicated<F>>,
        IPAModulusConvertedInputRowWrapper<F, MaliciousReplicated<F>>,
    > for UpgradeContext<'a, F, RecordId>
{
    async fn upgrade(
        self,
        input: IPAModulusConvertedInputRowWrapper<F, Replicated<F>>,
    ) -> Result<IPAModulusConvertedInputRowWrapper<F, MaliciousReplicated<F>>, Error> {
        let (is_trigger_bit, trigger_value, timestamp) = try_join3(
            self.ctx.narrow(&UpgradeModConvStep::V1).upgrade_one(
                self.record_binding,
                input.is_trigger_bit,
                ZeroPositions::Pvvv,
            ),
            self.ctx.narrow(&UpgradeModConvStep::V2).upgrade_one(
                self.record_binding,
                input.trigger_value,
                ZeroPositions::Pvvv,
            ),
            self.ctx.narrow(&UpgradeModConvStep::V3).upgrade_one(
                self.record_binding,
                input.timestamp,
                ZeroPositions::Pvvv,
            ),
        )
        .await?;

        Ok(IPAModulusConvertedInputRowWrapper::new(
            timestamp,
            is_trigger_bit,
            trigger_value,
        ))
    }
}

pub struct IPAModulusConvertedInputRowWrapper<F: Field, T: LinearSecretSharing<F>> {
    pub timestamp: T,
    pub is_trigger_bit: T,
    pub trigger_value: T,
    _marker: PhantomData<F>,
}

impl<F: Field, T: LinearSecretSharing<F>> IPAModulusConvertedInputRowWrapper<F, T> {
    pub fn new(timestamp: T, is_trigger_bit: T, trigger_value: T) -> Self {
        Self {
            timestamp,
            is_trigger_bit,
            trigger_value,
            _marker: PhantomData,
        }
    }
}

#[async_trait]
impl<'a, F: Field + ExtendableField>
    UpgradeToMalicious<
        MCCappedCreditsWithAggregationBit<F, Replicated<F>>,
        MCCappedCreditsWithAggregationBit<F, MaliciousReplicated<F>>,
    > for UpgradeContext<'a, F, RecordId>
{
    async fn upgrade(
        self,
        input: MCCappedCreditsWithAggregationBit<F, Replicated<F>>,
    ) -> Result<MCCappedCreditsWithAggregationBit<F, MaliciousReplicated<F>>, Error> {
        let ctx_ref = &self.ctx;
        let breakdown_key = ctx_ref
            .parallel_join(input.breakdown_key.into_iter().enumerate().map(
                |(idx, bit)| async move {
                    ctx_ref
                        .narrow(&UpgradeMCCappedCreditsWithAggregationBit::V0(idx))
                        .upgrade_one(self.record_binding, bit, ZeroPositions::Pvvv)
                        .await
                },
            ))
            .await?;

        let helper_bit = self
            .ctx
            .narrow(&UpgradeMCCappedCreditsWithAggregationBit::V1)
            .upgrade_one(self.record_binding, input.helper_bit, ZeroPositions::Pvvv)
            .await?;

        let aggregation_bit = self
            .ctx
            .narrow(&UpgradeMCCappedCreditsWithAggregationBit::V2)
            .upgrade_one(
                self.record_binding,
                input.aggregation_bit,
                ZeroPositions::Pvvv,
            )
            .await?;

        let credit = self
            .ctx
            .narrow(&UpgradeMCCappedCreditsWithAggregationBit::V3)
            .upgrade_one(self.record_binding, input.credit, ZeroPositions::Pvvv)
            .await?;
        Ok(MCCappedCreditsWithAggregationBit::new(
            helper_bit,
            aggregation_bit,
            breakdown_key,
            credit,
        ))
    }
}

struct ContextInner<'a, F: Field + ExtendableField> {
    prss: &'a PrssEndpoint,
    gateway: &'a Gateway,
    accumulator: MaliciousValidatorAccumulator<F>,
    r_share: Replicated<F::ExtendedField>,
}

impl<'a, F: Field + ExtendableField> ContextInner<'a, F> {
    fn new(
        semi_honest: &SemiHonestContext<'a>,
        accumulator: MaliciousValidatorAccumulator<F>,
        r_share: Replicated<F::ExtendedField>,
    ) -> Arc<Self> {
        Arc::new(ContextInner {
            prss: semi_honest.inner.prss,
            gateway: semi_honest.inner.gateway,
            accumulator,
            r_share,
        })
    }
}

/// Special context type used for malicious upgrades.
///
/// The `B: RecordBinding` type parameter is used to prevent using the record ID multiple times to
/// implement an upgrade. For example, trying to use the record ID to iterate over both the inner
/// and outer vectors in a `Vec<Vec<T>>` is an error. Instead, one level of iteration can use the
/// record ID and the other can use something like a `BitOpStep`.
///
/// ```no_run
/// use ipa::protocol::{context::{UpgradeContext, UpgradeToMalicious}, NoRecord, RecordId};
/// use ipa::ff::Fp32BitPrime;
/// use ipa::secret_sharing::replicated::{
///     malicious::AdditiveShare as MaliciousReplicated, semi_honest::AdditiveShare as Replicated,
/// };
/// // Note: Unbound upgrades only work when testing.
/// #[cfg(test)]
/// let _ = <UpgradeContext<Fp32BitPrime, NoRecord> as UpgradeToMalicious<Replicated<Fp32BitPrime>, _>>::upgrade;
/// let _ = <UpgradeContext<Fp32BitPrime, RecordId> as UpgradeToMalicious<Replicated<Fp32BitPrime>, _>>::upgrade;
/// #[cfg(test)]
/// let _ = <UpgradeContext<Fp32BitPrime, NoRecord> as UpgradeToMalicious<(Replicated<Fp32BitPrime>, Replicated<Fp32BitPrime>), _>>::upgrade;
/// let _ = <UpgradeContext<Fp32BitPrime, NoRecord> as UpgradeToMalicious<Vec<Replicated<Fp32BitPrime>>, _>>::upgrade;
/// let _ = <UpgradeContext<Fp32BitPrime, NoRecord> as UpgradeToMalicious<(Vec<Replicated<Fp32BitPrime>>, Vec<Replicated<Fp32BitPrime>>), _>>::upgrade;
/// ```
///
/// ```compile_fail
/// use ipa::protocol::{context::{UpgradeContext, UpgradeToMalicious}, NoRecord, RecordId};
/// use ipa::ff::Fp32BitPrime;
/// use ipa::secret_sharing::replicated::{
///     malicious::AdditiveShare as MaliciousReplicated, semi_honest::AdditiveShare as Replicated,
/// };
/// // This can't be upgraded with a record-bound context because the record ID
/// // is used internally for vector indexing.
/// let _ = <UpgradeContext<Fp32BitPrime, RecordId> as UpgradeToMalicious<Vec<Replicated<Fp32BitPrime>>, _>>::upgrade;
/// ```
pub struct UpgradeContext<'a, F: Field + ExtendableField, B: RecordBinding = NoRecord> {
    ctx: MaliciousContext<'a, F>,
    record_binding: B,
}

impl<'a, F: Field + ExtendableField, B: RecordBinding> UpgradeContext<'a, F, B> {
    fn narrow<SS: Substep>(&self, step: &SS) -> Self {
        Self {
            ctx: self.ctx.narrow(step),
            record_binding: self.record_binding,
        }
    }
}

#[async_trait]
pub trait UpgradeToMalicious<T, M> {
    async fn upgrade(self, input: T) -> Result<M, Error>;
}

#[async_trait]
impl<'a, F: Field + ExtendableField>
    UpgradeToMalicious<
        BitConversionTriple<Replicated<F>>,
        BitConversionTriple<MaliciousReplicated<F>>,
    > for UpgradeContext<'a, F, RecordId>
{
    async fn upgrade(
        self,
        input: BitConversionTriple<Replicated<F>>,
    ) -> Result<BitConversionTriple<MaliciousReplicated<F>>, Error> {
        let [v0, v1, v2] = input.0;
        let (t0, t1, t2) = try_join3(
            self.ctx.narrow(&UpgradeTripleStep::V0).upgrade_one(
                self.record_binding,
                v0,
                ZeroPositions::Pvzz,
            ),
            self.ctx.narrow(&UpgradeTripleStep::V1).upgrade_one(
                self.record_binding,
                v1,
                ZeroPositions::Pzvz,
            ),
            self.ctx.narrow(&UpgradeTripleStep::V2).upgrade_one(
                self.record_binding,
                v2,
                ZeroPositions::Pzzv,
            ),
        )
        .await?;
        Ok(BitConversionTriple([t0, t1, t2]))
    }
}

#[async_trait]
impl<F: Field + ExtendableField> UpgradeToMalicious<(), ()> for UpgradeContext<'_, F, NoRecord> {
    async fn upgrade(self, _input: ()) -> Result<(), Error> {
        Ok(())
    }
}

#[async_trait]
impl<'a, F, T, TM, U, UM> UpgradeToMalicious<(T, U), (TM, UM)> for UpgradeContext<'a, F, NoRecord>
where
    F: Field + ExtendableField,
    T: Send + 'static,
    U: Send + 'static,
    TM: Send + Sized,
    UM: Send + Sized,
    for<'u> UpgradeContext<'u, F, NoRecord>: UpgradeToMalicious<T, TM> + UpgradeToMalicious<U, UM>,
{
    async fn upgrade(self, input: (T, U)) -> Result<(TM, UM), Error> {
        try_join(
            self.narrow(&BitOpStep::from(0)).upgrade(input.0),
            self.narrow(&BitOpStep::from(1)).upgrade(input.1),
        )
        .await
    }
}

enum Upgrade2DVectors {
    V(usize),
}
impl crate::protocol::Substep for Upgrade2DVectors {}

impl AsRef<str> for Upgrade2DVectors {
    fn as_ref(&self) -> &str {
        const COLUMN: [&str; 64] = repeat64str!["upgrade_2d"];

        match self {
            Self::V(i) => COLUMN[*i],
        }
    }
}

#[async_trait]
impl<F, T, M> UpgradeToMalicious<Vec<T>, Vec<M>> for UpgradeContext<'_, F, NoRecord>
where
    F: Field + ExtendableField,
    T: Send + 'static,
    M: Send + 'static,
    for<'u> UpgradeContext<'u, F, RecordId>: UpgradeToMalicious<T, M>,
{
    async fn upgrade(self, input: Vec<T>) -> Result<Vec<M>, Error> {
        let ctx = self.ctx.set_total_records(input.len());
        let ctx_ref = &ctx;
        ctx.join(input.into_iter().enumerate().map(|(i, share)| async move {
            // TODO: make it a bit more ergonomic to call with record id bound
            UpgradeContext {
                ctx: ctx_ref.clone(),
                record_binding: RecordId::from(i),
            }
            .upgrade(share)
            .await
        }))
        .await
    }
}

/// This function is not a generic implementation of 2D vector upgrade.
/// It assumes the inner vector is much smaller (e.g. multiple bits per record) than the outer vector (e.g. records)
/// Each inner vector element uses a different context and outer vector shares a context for the same inner vector index
#[async_trait]
impl<'a, F, T, M> UpgradeToMalicious<Vec<Vec<T>>, Vec<Vec<M>>> for UpgradeContext<'a, F, NoRecord>
where
    F: Field + ExtendableField,
    T: Send + 'static,
    M: Send + 'static,
    for<'u> UpgradeContext<'u, F, RecordId>: UpgradeToMalicious<T, M>,
{
    /// # Panics
    /// Panics if input is empty
    async fn upgrade(self, input: Vec<Vec<T>>) -> Result<Vec<Vec<M>>, Error> {
        let num_records = input.len();
        assert_ne!(num_records, 0);
        let num_columns = input[0].len();
        let ctx = self.ctx.set_total_records(num_records);
        let ctx_ref = &self.ctx;
        let all_ctx = (0..num_columns).map(|idx| ctx.narrow(&Upgrade2DVectors::V(idx)));

        ctx_ref
            .join(zip(repeat(all_ctx), input.into_iter()).enumerate().map(
                |(record_idx, (all_ctx, one_input))| async move {
                    // This inner join is truly concurrent.
                    ctx_ref
                        .parallel_join(zip(all_ctx, one_input).map(|(ctx, share)| async move {
                            UpgradeContext {
                                ctx,
                                record_binding: RecordId::from(record_idx),
                            }
                            .upgrade(share)
                            .await
                        }))
                        .await
                },
            ))
            .await
    }
}

#[async_trait]
impl<'a, F> UpgradeToMalicious<Replicated<F>, MaliciousReplicated<F>>
    for UpgradeContext<'a, F, RecordId>
where
    F: Field + ExtendableField,
{
    async fn upgrade(self, input: Replicated<F>) -> Result<MaliciousReplicated<F>, Error> {
        self.ctx
            .upgrade_one(self.record_binding, input, ZeroPositions::Pvvv)
            .await
    }
}

// Impl for upgrading things that can be upgraded using a single record ID using a non-record-bound
// context. This is only used for tests where the protocol takes a single `Replicated<F>` input.
#[cfg(test)]
#[async_trait]
impl<'a, F, T, M> UpgradeToMalicious<T, M> for UpgradeContext<'a, F, NoRecord>
where
    F: Field + ExtendableField,
    T: Send + 'static,
    for<'u> UpgradeContext<'u, F, RecordId>: UpgradeToMalicious<T, M>,
{
    async fn upgrade(self, input: T) -> Result<M, Error> {
        let ctx = if self.ctx.total_records.is_unspecified() {
            self.ctx.set_total_records(1)
        } else {
            self.ctx
        };
        UpgradeContext {
            ctx,
            record_binding: crate::protocol::RECORD_0,
        }
        .upgrade(input)
        .await
    }
}

// This could also work on a record-bound context, but it's only used in one place for tests where
// that's not currently required.
#[cfg(test)]
impl<'a, F: Field + ExtendableField> UpgradeContext<'a, F, NoRecord> {
    async fn upgrade_sparse(
        self,
        input: Replicated<F>,
        zeros_at: ZeroPositions,
    ) -> Result<MaliciousReplicated<F>, Error> {
        self.ctx
            .upgrade_one(RecordId::from(0u32), input, zeros_at)
            .await
    }
}<|MERGE_RESOLUTION|>--- conflicted
+++ resolved
@@ -8,11 +8,7 @@
 
 use crate::seq_join::SeqJoin;
 use async_trait::async_trait;
-<<<<<<< HEAD
-use futures::future::{try_join, try_join3, try_join_all};
-=======
 use futures::future::{try_join, try_join3};
->>>>>>> a36aacd2
 
 use crate::{
     error::Error,
