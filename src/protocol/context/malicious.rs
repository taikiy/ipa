--- conflicted
+++ resolved
@@ -4,8 +4,8 @@
 use crate::ff::Field;
 use crate::helpers::messaging::{Gateway, Mesh};
 use crate::helpers::Role;
-<<<<<<< HEAD
-use crate::protocol::basics::{mul::malicious::Step::RandomnessForValidation, SecureMul};
+use crate::protocol::basics::mul::malicious::Step::RandomnessForValidation;
+use crate::protocol::basics::{SecureMul, ZeroPositions};
 use crate::protocol::context::prss::InstrumentedIndexedSharedRandomness;
 use crate::protocol::context::{
     Context, InstrumentedSequentialSharedRandomness, SemiHonestContext,
@@ -13,18 +13,7 @@
 use crate::protocol::malicious::MaliciousValidatorAccumulator;
 use crate::protocol::modulus_conversion::BitConversionTriple;
 use crate::protocol::prss::{Endpoint as PrssEndpoint, SharedRandomness};
-use crate::protocol::{BitOpStep, RecordId, Step, Substep};
-=======
-use crate::protocol::basics::mul::malicious::Step::RandomnessForValidation;
-use crate::protocol::basics::{SecureMul, ZeroPositions};
-use crate::protocol::context::{Context, SemiHonestContext};
-use crate::protocol::malicious::MaliciousValidatorAccumulator;
-use crate::protocol::modulus_conversion::BitConversionTriple;
-use crate::protocol::prss::{
-    Endpoint as PrssEndpoint, IndexedSharedRandomness, SequentialSharedRandomness,
-};
 use crate::protocol::{RecordId, Step, Substep};
->>>>>>> f27f11aa
 use crate::secret_sharing::{MaliciousReplicated, Replicated};
 use crate::sync::Arc;
 
@@ -255,14 +244,10 @@
         x: Replicated<F>,
         zeros_at: ZeroPositions,
     ) -> Result<MaliciousReplicated<F>, Error> {
-<<<<<<< HEAD
         let constant = ctx
             .narrow(&RandomnessForValidation)
             .prss()
             .generate_replicated(record_id);
-        let rx = ctx.multiply(record_id, &x, &self.r_share).await?;
-=======
-        let prss = ctx.narrow(&RandomnessForValidation).prss();
         let rx = ctx
             .multiply_sparse(
                 record_id,
@@ -271,7 +256,6 @@
                 (zeros_at, ZeroPositions::Pvvv),
             )
             .await?;
->>>>>>> f27f11aa
         let m = MaliciousReplicated::new(x, rx);
         self.accumulator.accumulate_macs(&constant, &m);
         Ok(m)
