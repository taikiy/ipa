use std::{
    any::type_name,
    fmt::{Debug, Formatter},
    iter::{repeat, zip},
    marker::PhantomData,
};

use async_trait::async_trait;
use futures::future::{try_join, try_join3, try_join_all};

use crate::{
    error::Error,
    ff::Field,
    helpers::{ChannelId, Gateway, Message, ReceivingEnd, Role, SendingEnd, TotalRecords},
    protocol::{
        attribution::input::MCCappedCreditsWithAggregationBit,
        basics::{
            mul::malicious::Step::RandomnessForValidation, SecureMul, ShareKnownValue,
            ZeroPositions,
        },
        context::{
            prss::InstrumentedIndexedSharedRandomness, Context,
            InstrumentedSequentialSharedRandomness, SemiHonestContext,
        },
        malicious::MaliciousValidatorAccumulator,
        modulus_conversion::BitConversionTriple,
        prss::Endpoint as PrssEndpoint,
        BitOpStep, NoRecord, RecordBinding, RecordId, Step, Substep,
    },
    repeat64str,
    secret_sharing::{
        replicated::{
            malicious::{AdditiveShare as MaliciousReplicated, ExtendableField},
            semi_honest::AdditiveShare as Replicated,
            ReplicatedSecretSharing,
        },
        Linear as LinearSecretSharing,
    },
    sync::Arc,
};

/// This step is not used at the same place.
/// Upgrades all use this step to distinguish protocol steps from the step that is used to upgrade inputs.
#[derive(Debug, Clone, Copy, PartialEq, Eq, Hash)]
struct UpgradeStep;

impl crate::protocol::Substep for UpgradeStep {}

impl AsRef<str> for UpgradeStep {
    fn as_ref(&self) -> &str {
        "upgrade"
    }
}

/// Represents protocol context in malicious setting, i.e. secure against one active adversary
/// in 3 party MPC ring.
#[derive(Clone)]
pub struct MaliciousContext<'a, F: Field + ExtendableField> {
    /// TODO (alex): Arc is required here because of the `TestWorld` structure. Real world
    /// may operate with raw references and be more efficient
    inner: Arc<ContextInner<'a, F>>,
    step: Step,
    total_records: TotalRecords,
}

pub trait SpecialAccessToMaliciousContext<'a, F: Field + ExtendableField> {
    fn accumulate_macs(self, record_id: RecordId, x: &MaliciousReplicated<F>);
    fn semi_honest_context(self) -> SemiHonestContext<'a>;
}

impl<'a, F: Field + ExtendableField> MaliciousContext<'a, F> {
    pub(super) fn new<S: Substep + ?Sized>(
        source: &SemiHonestContext<'a>,
        malicious_step: &S,
        acc: MaliciousValidatorAccumulator<F>,
        r_share: Replicated<F::LargeFieldType>,
    ) -> Self {
        Self {
            inner: ContextInner::new(source, acc, r_share),
            step: source.step().narrow(malicious_step),
            total_records: TotalRecords::Unspecified,
        }
    }

    /// TODO: This is not fast, but we can't just `reinterpret_cast` here.
    fn as_semi_honest(&self) -> SemiHonestContext<'a> {
        SemiHonestContext::new_complete(
            self.inner.prss,
            self.inner.gateway,
            self.step.clone(),
            self.total_records,
        )
    }

    async fn upgrade_one(
        &self,
        record_id: RecordId,
        x: Replicated<F>,
        zeros_at: ZeroPositions,
    ) -> Result<MaliciousReplicated<F>, Error> {
        let rx = x
            .multiply_sparse(
                &self.inner.r_share,
                self.as_semi_honest(),
                record_id,
                (zeros_at, ZeroPositions::Pvvv),
            )
            .await?;
        let m = MaliciousReplicated::new(x, rx);
        let narrowed = self.narrow(&RandomnessForValidation);
        let prss = narrowed.prss();
        self.inner.accumulator.accumulate_macs(&prss, record_id, &m);
        Ok(m)
    }

    /// Upgrade an input using this context.
    /// # Errors
    /// When the multiplication fails. This does not include additive attacks
    /// by other helpers.  These are caught later.
    pub async fn upgrade<T, M>(&self, input: T) -> Result<M, Error>
    where
        for<'u> UpgradeContext<'u, F>: UpgradeToMalicious<T, M>,
    {
        UpgradeContext {
            ctx: self.narrow(&UpgradeStep),
            record_binding: NoRecord,
        }
        .upgrade(input)
        .await
    }

    /// Upgrade a sparse input using this context.
    /// # Errors
    /// When the multiplication fails. This does not include additive attacks
    /// by other helpers.  These are caught later.
    #[cfg(test)]
    pub async fn upgrade_sparse(
        &self,
        input: Replicated<F>,
        zeros_at: ZeroPositions,
    ) -> Result<MaliciousReplicated<F>, Error> {
        UpgradeContext {
            ctx: self.narrow(&UpgradeStep),
            record_binding: NoRecord,
        }
        .upgrade_sparse(input, zeros_at)
        .await
    }

    /// Upgrade an input for a specific bit index and record using this context.
    /// # Errors
    /// When the multiplication fails. This does not include additive attacks
    /// by other helpers.  These are caught later.
    pub async fn upgrade_for<T, M>(&self, record_id: RecordId, input: T) -> Result<M, Error>
    where
        for<'u> UpgradeContext<'u, F, RecordId>: UpgradeToMalicious<T, M>,
    {
        UpgradeContext {
            ctx: self.narrow(&UpgradeStep),
            record_binding: record_id,
        }
        .upgrade(input)
        .await
    }

    pub fn share_known_value(&self, value: F) -> MaliciousReplicated<F> {
        MaliciousReplicated::new(
            Replicated::share_known_value(&self.clone().semi_honest_context(), value),
            self.inner.r_share.clone() * value.get_induced_value(),
        )
    }
}

impl<'a, F: Field + ExtendableField> Context for MaliciousContext<'a, F> {
    fn role(&self) -> Role {
        self.inner.gateway.role()
    }

    fn step(&self) -> &Step {
        &self.step
    }

    fn narrow<S: Substep + ?Sized>(&self, step: &S) -> Self {
        Self {
            inner: Arc::clone(&self.inner),
            step: self.step.narrow(step),
            total_records: self.total_records,
        }
    }

    fn set_total_records<T: Into<TotalRecords>>(&self, total_records: T) -> Self {
        Self {
            inner: Arc::clone(&self.inner),
            step: self.step.clone(),
            total_records: self.total_records.overwrite(total_records),
        }
    }

    fn is_last_record<T: Into<RecordId>>(&self, record_id: T) -> bool {
        self.total_records.is_last(record_id)
    }

    fn prss(&self) -> InstrumentedIndexedSharedRandomness<'_> {
        let prss = self.inner.prss.indexed(self.step());

        InstrumentedIndexedSharedRandomness::new(prss, &self.step, self.role())
    }

    fn prss_rng(
        &self,
    ) -> (
        InstrumentedSequentialSharedRandomness<'_>,
        InstrumentedSequentialSharedRandomness<'_>,
    ) {
        let (left, right) = self.inner.prss.sequential(self.step());
        (
            InstrumentedSequentialSharedRandomness::new(left, self.step(), self.role()),
            InstrumentedSequentialSharedRandomness::new(right, self.step(), self.role()),
        )
    }

    fn send_channel<M: Message>(&self, role: Role) -> SendingEnd<M> {
        self.inner
            .gateway
            .get_sender(&ChannelId::new(role, self.step.clone()), self.total_records)
    }

    fn recv_channel<M: Message>(&self, role: Role) -> ReceivingEnd<M> {
        self.inner
            .gateway
            .get_receiver(&ChannelId::new(role, self.step.clone()))
    }
}

/// Sometimes it is required to reinterpret malicious context as semi-honest. Ideally
/// protocols should be generic over `SecretShare` trait and not requiring this cast and taking
/// `ProtocolContext<'a, S: SecretShare<F>, F: Field>` as the context. If that is not possible,
/// this implementation makes it easier to reinterpret the context as semi-honest.
impl<'a, F: Field + ExtendableField> SpecialAccessToMaliciousContext<'a, F>
    for MaliciousContext<'a, F>
{
    fn accumulate_macs(self, record_id: RecordId, x: &MaliciousReplicated<F>) {
        self.inner
            .accumulator
            .accumulate_macs(&self.prss(), record_id, x);
    }

    /// Get a semi-honest context that is an  exact copy of this malicious
    /// context, so it will be tied up to the same step and prss.
    #[must_use]
    fn semi_honest_context(self) -> SemiHonestContext<'a> {
        // TODO: it can be made more efficient by impersonating malicious context as semi-honest
        // it does not work as of today because of https://github.com/rust-lang/rust/issues/20400
        // while it is possible to define a struct that wraps a reference to malicious context
        // and implement `Context` trait for it, implementing SecureMul and Reveal for Context
        // is not
        // For the same reason, it is not possible to implement Context<F, Share = Replicated<F>>
        // for `MaliciousContext`. Deep clone is the only option
        let mut ctx = SemiHonestContext::new_with_total_records(
            self.inner.prss,
            self.inner.gateway,
            self.total_records,
        );
        ctx.step = self.step;

        ctx
    }
}

impl<F: Field + ExtendableField> Debug for MaliciousContext<'_, F> {
    fn fmt(&self, f: &mut Formatter<'_>) -> std::fmt::Result {
        write!(f, "MaliciousContext<{:?}>", type_name::<F>())
    }
}

enum UpgradeTripleStep {
    V0,
    V1,
    V2,
}

impl crate::protocol::Substep for UpgradeTripleStep {}

impl AsRef<str> for UpgradeTripleStep {
    fn as_ref(&self) -> &str {
        match self {
            Self::V0 => "upgrade_bit_triple0",
            Self::V1 => "upgrade_bit_triple1",
            Self::V2 => "upgrade_bit_triple2",
        }
    }
}

enum UpgradeModConvStep {
    V0(usize),
    V1,
    V2,
}

impl crate::protocol::Substep for UpgradeModConvStep {}

impl AsRef<str> for UpgradeModConvStep {
    fn as_ref(&self) -> &str {
        const UPGRADE_MOD_CONV0: [&str; 64] = repeat64str!["upgrade_mod_conv0"];

        match self {
            Self::V0(i) => UPGRADE_MOD_CONV0[*i],
            Self::V1 => "upgrade_mod_conv1",
            Self::V2 => "upgrade_mod_conv2",
        }
    }
}

enum UpgradeMCCappedCreditsWithAggregationBit {
    V0(usize),
    V1,
    V2,
    V3,
}

impl crate::protocol::Substep for UpgradeMCCappedCreditsWithAggregationBit {}

impl AsRef<str> for UpgradeMCCappedCreditsWithAggregationBit {
    fn as_ref(&self) -> &str {
        const UPGRADE_AGGREGATION_BIT0: [&str; 64] = repeat64str!["upgrade_aggregation_bit0"];

        match self {
            Self::V0(i) => UPGRADE_AGGREGATION_BIT0[*i],
            Self::V1 => "upgrade_aggregation_bit1",
            Self::V2 => "upgrade_aggregation_bit2",
            Self::V3 => "upgrade_aggregation_bit3",
        }
    }
}

#[async_trait]
impl<'a, F: Field + ExtendableField>
    UpgradeToMalicious<
        IPAModulusConvertedInputRowWrapper<F, Replicated<F>>,
        IPAModulusConvertedInputRowWrapper<F, MaliciousReplicated<F>>,
    > for UpgradeContext<'a, F, RecordId>
{
    async fn upgrade(
        self,
        input: IPAModulusConvertedInputRowWrapper<F, Replicated<F>>,
    ) -> Result<IPAModulusConvertedInputRowWrapper<F, MaliciousReplicated<F>>, Error> {
        let ctx_ref = &self.ctx;
        let (mk_shares, is_trigger_bit, trigger_value) = try_join3(
            try_join_all(input.mk_shares.into_iter().enumerate().map(
                |(idx, mk_share)| async move {
                    ctx_ref
                        .narrow(&UpgradeModConvStep::V0(idx))
                        .upgrade_one(self.record_binding, mk_share, ZeroPositions::Pvvv)
                        .await
                },
            )),
            self.ctx.narrow(&UpgradeModConvStep::V1).upgrade_one(
                self.record_binding,
                input.is_trigger_bit,
                ZeroPositions::Pvvv,
            ),
            self.ctx.narrow(&UpgradeModConvStep::V2).upgrade_one(
                self.record_binding,
                input.trigger_value,
                ZeroPositions::Pvvv,
            ),
        )
        .await?;

        Ok(IPAModulusConvertedInputRowWrapper::new(
            mk_shares,
            is_trigger_bit,
            trigger_value,
        ))
    }
}

pub struct IPAModulusConvertedInputRowWrapper<F: Field, T: LinearSecretSharing<F>> {
    pub mk_shares: Vec<T>,
    pub is_trigger_bit: T,
    pub trigger_value: T,
    _marker: PhantomData<F>,
}

impl<F: Field, T: LinearSecretSharing<F>> IPAModulusConvertedInputRowWrapper<F, T> {
    pub fn new(mk_shares: Vec<T>, is_trigger_bit: T, trigger_value: T) -> Self {
        Self {
            mk_shares,
            is_trigger_bit,
            trigger_value,
            _marker: PhantomData,
        }
    }
}

#[async_trait]
impl<'a, F: Field + ExtendableField>
    UpgradeToMalicious<
        MCCappedCreditsWithAggregationBit<F, Replicated<F>>,
        MCCappedCreditsWithAggregationBit<F, MaliciousReplicated<F>>,
    > for UpgradeContext<'a, F, RecordId>
{
    async fn upgrade(
        self,
        input: MCCappedCreditsWithAggregationBit<F, Replicated<F>>,
    ) -> Result<MCCappedCreditsWithAggregationBit<F, MaliciousReplicated<F>>, Error> {
        let ctx_ref = &self.ctx;
        let breakdown_key = try_join_all(input.breakdown_key.into_iter().enumerate().map(
            |(idx, bit)| async move {
                ctx_ref
                    .narrow(&UpgradeMCCappedCreditsWithAggregationBit::V0(idx))
                    .upgrade_one(self.record_binding, bit, ZeroPositions::Pvvv)
                    .await
            },
        ))
        .await?;

        let helper_bit = self
            .ctx
            .narrow(&UpgradeMCCappedCreditsWithAggregationBit::V1)
            .upgrade_one(self.record_binding, input.helper_bit, ZeroPositions::Pvvv)
            .await?;

        let aggregation_bit = self
            .ctx
            .narrow(&UpgradeMCCappedCreditsWithAggregationBit::V2)
            .upgrade_one(
                self.record_binding,
                input.aggregation_bit,
                ZeroPositions::Pvvv,
            )
            .await?;

        let credit = self
            .ctx
            .narrow(&UpgradeMCCappedCreditsWithAggregationBit::V3)
            .upgrade_one(self.record_binding, input.credit, ZeroPositions::Pvvv)
            .await?;
        Ok(MCCappedCreditsWithAggregationBit::new(
            helper_bit,
            aggregation_bit,
            breakdown_key,
            credit,
        ))
    }
}

struct ContextInner<'a, F: Field + ExtendableField> {
    prss: &'a PrssEndpoint,
    gateway: &'a Gateway,
    accumulator: MaliciousValidatorAccumulator<F>,
    r_share: Replicated<F::LargeFieldType>,
}

impl<'a, F: Field + ExtendableField> ContextInner<'a, F> {
    fn new(
        semi_honest: &SemiHonestContext<'a>,
        accumulator: MaliciousValidatorAccumulator<F>,
        r_share: Replicated<F::LargeFieldType>,
    ) -> Arc<Self> {
        Arc::new(ContextInner {
            prss: semi_honest.inner.prss,
            gateway: semi_honest.inner.gateway,
            accumulator,
            r_share,
        })
    }
<<<<<<< HEAD

    async fn upgrade_one(
        &self,
        ctx: SemiHonestContext<'a>,
        record_id: RecordId,
        x: Replicated<F>,
        zeros_at: ZeroPositions,
    ) -> Result<MaliciousReplicated<F>, Error> {
        let induced_share =
            Replicated::new(x.left().get_induced_value(), x.right().get_induced_value());

        let rx = induced_share
            .multiply_sparse(
                &self.r_share,
                ctx.clone(),
                record_id,
                (zeros_at, ZeroPositions::Pvvv),
            )
            .await?;
        let m = MaliciousReplicated::new(x, rx);
        let ctx = ctx.narrow(&RandomnessForValidation);
        let prss = ctx.prss();
        self.accumulator.accumulate_macs(&prss, record_id, &m);
        Ok(m)
    }

    async fn upgrade<T, M>(&self, input: T) -> Result<M, Error>
    where
        for<'u> UpgradeContext<'u, F>: UpgradeToMalicious<T, M>,
    {
        UpgradeContext {
            upgrade_ctx: self.upgrade_ctx.clone(),
            inner: self,
            record_binding: NoRecord,
        }
        .upgrade(input)
        .await
    }

    async fn upgrade_with_sparse<SS: Substep>(
        &self,
        step: &SS,
        input: Replicated<F>,
        zeros_at: ZeroPositions,
    ) -> Result<MaliciousReplicated<F>, Error> {
        UpgradeContext {
            upgrade_ctx: self.upgrade_ctx.narrow(step),
            inner: self,
            record_binding: NoRecord,
        }
        .upgrade_sparse(input, zeros_at)
        .await
    }

    async fn upgrade_for_record_with<SS: Substep, T, M>(
        &self,
        step: &SS,
        record_id: RecordId,
        input: T,
    ) -> Result<M, Error>
    where
        for<'u> UpgradeContext<'u, F, RecordId>: UpgradeToMalicious<T, M>,
    {
        // TODO: This function is called from within solved_bits, where the
        // total number of records is indeterminate.  If using it elsewhere,
        // need to update this. (However the concept of indeterminate total
        // records probably needs to go away.)
        UpgradeContext {
            upgrade_ctx: self
                .upgrade_ctx
                .set_total_records(TotalRecords::Indeterminate)
                .narrow(step),
            inner: self,
            record_binding: record_id,
        }
        .upgrade(input)
        .await
    }
=======
>>>>>>> 669059c6
}

/// Special context type used for malicious upgrades.
///
/// The `B: RecordBinding` type parameter is used to prevent using the record ID multiple times to
/// implement an upgrade. For example, trying to use the record ID to iterate over both the inner
/// and outer vectors in a `Vec<Vec<T>>` is an error. Instead, one level of iteration can use the
/// record ID and the other can use something like a `BitOpStep`.
///
/// ```no_run
/// use raw_ipa::protocol::{context::{UpgradeContext, UpgradeToMalicious}, NoRecord, RecordId};
/// use raw_ipa::ff::Fp32BitPrime;
/// use raw_ipa::secret_sharing::replicated::{
///     malicious::AdditiveShare as MaliciousReplicated, semi_honest::AdditiveShare as Replicated,
/// };
<<<<<<< HEAD
/// let _ = <UpgradeContext<Fp32BitPrime, NoRecord> as UpgradeToMalicious<Replicated<Fp32BitPrime>, _>>::upgrade;
/// let _ = <UpgradeContext<Fp32BitPrime, RecordId> as UpgradeToMalicious<Replicated<Fp32BitPrime>, _>>::upgrade;
/// let _ = <UpgradeContext<Fp32BitPrime, NoRecord> as UpgradeToMalicious<(Replicated<Fp32BitPrime>, Replicated<Fp32BitPrime>), _>>::upgrade;
/// let _ = <UpgradeContext<Fp32BitPrime, NoRecord> as UpgradeToMalicious<Vec<Replicated<Fp32BitPrime>>, _>>::upgrade;
/// let _ = <UpgradeContext<Fp32BitPrime, NoRecord> as UpgradeToMalicious<(Vec<Replicated<Fp32BitPrime>>, Vec<Replicated<Fp32BitPrime>>), _>>::upgrade;
=======
/// // Note: Unbound upgrades only work when testing.
/// #[cfg(test)]
/// let _ = <UpgradeContext<Fp31, NoRecord> as UpgradeToMalicious<Replicated<Fp31>, _>>::upgrade;
/// let _ = <UpgradeContext<Fp31, RecordId> as UpgradeToMalicious<Replicated<Fp31>, _>>::upgrade;
/// #[cfg(test)]
/// let _ = <UpgradeContext<Fp31, NoRecord> as UpgradeToMalicious<(Replicated<Fp31>, Replicated<Fp31>), _>>::upgrade;
/// let _ = <UpgradeContext<Fp31, NoRecord> as UpgradeToMalicious<Vec<Replicated<Fp31>>, _>>::upgrade;
/// let _ = <UpgradeContext<Fp31, NoRecord> as UpgradeToMalicious<(Vec<Replicated<Fp31>>, Vec<Replicated<Fp31>>), _>>::upgrade;
>>>>>>> 669059c6
/// ```
///
/// ```compile_fail
/// use raw_ipa::protocol::{context::{UpgradeContext, UpgradeToMalicious}, NoRecord, RecordId};
/// use raw_ipa::ff::Fp32BitPrime;
/// use raw_ipa::secret_sharing::replicated::{
///     malicious::AdditiveShare as MaliciousReplicated, semi_honest::AdditiveShare as Replicated,
/// };
/// // This can't be upgraded with a record-bound context because the record ID
/// // is used internally for vector indexing.
/// let _ = <UpgradeContext<Fp32BitPrime, RecordId> as UpgradeToMalicious<Vec<Replicated<Fp32BitPrime>>, _>>::upgrade;
/// ```
<<<<<<< HEAD
pub struct UpgradeContext<'a, F: Field + ExtendableField, B: RecordBinding = NoRecord> {
    upgrade_ctx: SemiHonestContext<'a>,
    inner: &'a ContextInner<'a, F>,
=======
pub struct UpgradeContext<'a, F: Field, B: RecordBinding = NoRecord> {
    ctx: MaliciousContext<'a, F>,
>>>>>>> 669059c6
    record_binding: B,
}

impl<'a, F: Field + ExtendableField, B: RecordBinding> UpgradeContext<'a, F, B> {
    fn narrow<SS: Substep>(&self, step: &SS) -> Self {
        Self {
            ctx: self.ctx.narrow(step),
            record_binding: self.record_binding,
        }
    }
}

<<<<<<< HEAD
// This could also work on a record-bound context, but it's only used in one place for tests where
// that's not currently required.
impl<'a, F: Field + ExtendableField> UpgradeContext<'a, F, NoRecord> {
    async fn upgrade_sparse(
        self,
        input: Replicated<F>,
        zeros_at: ZeroPositions,
    ) -> Result<MaliciousReplicated<F>, Error> {
        self.inner
            .upgrade_one(
                self.upgrade_ctx.set_total_records(1),
                RecordId::from(0u32),
                input,
                zeros_at,
            )
            .await
    }
}

=======
>>>>>>> 669059c6
#[async_trait]
pub trait UpgradeToMalicious<T, M> {
    async fn upgrade(self, input: T) -> Result<M, Error>;
}

#[async_trait]
impl<'a, F: Field + ExtendableField>
    UpgradeToMalicious<
        BitConversionTriple<Replicated<F>>,
        BitConversionTriple<MaliciousReplicated<F>>,
    > for UpgradeContext<'a, F, RecordId>
{
    async fn upgrade(
        self,
        input: BitConversionTriple<Replicated<F>>,
    ) -> Result<BitConversionTriple<MaliciousReplicated<F>>, Error> {
        let [v0, v1, v2] = input.0;
        Ok(BitConversionTriple(
            try_join_all([
                self.ctx.narrow(&UpgradeTripleStep::V0).upgrade_one(
                    self.record_binding,
                    v0,
                    ZeroPositions::Pvzz,
                ),
                self.ctx.narrow(&UpgradeTripleStep::V1).upgrade_one(
                    self.record_binding,
                    v1,
                    ZeroPositions::Pzvz,
                ),
                self.ctx.narrow(&UpgradeTripleStep::V2).upgrade_one(
                    self.record_binding,
                    v2,
                    ZeroPositions::Pzzv,
                ),
            ])
            .await?
            .try_into()
            .unwrap(),
        ))
    }
}

#[async_trait]
impl<F: Field + ExtendableField> UpgradeToMalicious<(), ()> for UpgradeContext<'_, F, NoRecord> {
    async fn upgrade(self, _input: ()) -> Result<(), Error> {
        Ok(())
    }
}

#[async_trait]
impl<'a, F, T, TM, U, UM> UpgradeToMalicious<(T, U), (TM, UM)> for UpgradeContext<'a, F, NoRecord>
where
    F: Field + ExtendableField,
    T: Send + 'static,
    U: Send + 'static,
    TM: Send + Sized,
    UM: Send + Sized,
    for<'u> UpgradeContext<'u, F, NoRecord>: UpgradeToMalicious<T, TM> + UpgradeToMalicious<U, UM>,
{
    async fn upgrade(self, input: (T, U)) -> Result<(TM, UM), Error> {
        try_join(
            self.narrow(&BitOpStep::from(0)).upgrade(input.0),
            self.narrow(&BitOpStep::from(1)).upgrade(input.1),
        )
        .await
    }
}

enum Upgrade2DVectors {
    V(usize),
}
impl crate::protocol::Substep for Upgrade2DVectors {}

impl AsRef<str> for Upgrade2DVectors {
    fn as_ref(&self) -> &str {
        const COLUMN: [&str; 64] = repeat64str!["upgrade_2d"];

        match self {
            Self::V(i) => COLUMN[*i],
        }
    }
}

#[async_trait]
impl<F, T, M> UpgradeToMalicious<Vec<T>, Vec<M>> for UpgradeContext<'_, F, NoRecord>
where
    F: Field + ExtendableField,
    T: Send + 'static,
    M: Send + 'static,
    for<'u> UpgradeContext<'u, F, RecordId>: UpgradeToMalicious<T, M>,
{
    async fn upgrade(self, input: Vec<T>) -> Result<Vec<M>, Error> {
        let ctx = self.ctx.set_total_records(input.len());
        let ctx_ref = &ctx;
        try_join_all(input.into_iter().enumerate().map(|(i, share)| async move {
            // TODO: make it a bit more ergonomic to call with record id bound
            UpgradeContext {
                ctx: ctx_ref.clone(),
                record_binding: RecordId::from(i),
            }
            .upgrade(share)
            .await
        }))
        .await
    }
}

/// This function is not a generic implementation of 2D vector upgrade.
/// It assumes the inner vector is much smaller (e.g. multiple bits per record) than the outer vector (e.g. records)
/// Each inner vector element uses a different context and outer vector shares a context for the same inner vector index
#[async_trait]
impl<'a, F, T, M> UpgradeToMalicious<Vec<Vec<T>>, Vec<Vec<M>>> for UpgradeContext<'a, F, NoRecord>
where
    F: Field + ExtendableField,
    T: Send + 'static,
    M: Send + 'static,
    for<'u> UpgradeContext<'u, F, RecordId>: UpgradeToMalicious<T, M>,
{
    /// # Panics
    /// Panics if input is empty
    async fn upgrade(self, input: Vec<Vec<T>>) -> Result<Vec<Vec<M>>, Error> {
        let num_records = input.len();
        assert_ne!(num_records, 0);
        let num_columns = input[0].len();
        let ctx = self.ctx.set_total_records(num_records);
        let all_ctx = (0..num_columns).map(|idx| ctx.narrow(&Upgrade2DVectors::V(idx)));

        try_join_all(zip(repeat(all_ctx), input.into_iter()).enumerate().map(
            |(record_idx, (all_ctx, one_input))| async move {
                try_join_all(zip(all_ctx, one_input).map(|(ctx, share)| async move {
                    UpgradeContext {
                        ctx,
                        record_binding: RecordId::from(record_idx),
                    }
                    .upgrade(share)
                    .await
                }))
                .await
            },
        ))
        .await
    }
}

#[async_trait]
impl<'a, F> UpgradeToMalicious<Replicated<F>, MaliciousReplicated<F>>
    for UpgradeContext<'a, F, RecordId>
where
    F: Field + ExtendableField,
{
    async fn upgrade(self, input: Replicated<F>) -> Result<MaliciousReplicated<F>, Error> {
        self.ctx
            .upgrade_one(self.record_binding, input, ZeroPositions::Pvvv)
            .await
    }
}

// Impl for upgrading things that can be upgraded using a single record ID using a non-record-bound
// context. This is only used for tests where the protocol takes a single `Replicated<F>` input.
#[cfg(test)]
#[async_trait]
impl<'a, F, T, M> UpgradeToMalicious<T, M> for UpgradeContext<'a, F, NoRecord>
where
    F: Field + ExtendableField,
    T: Send + 'static,
    for<'u> UpgradeContext<'u, F, RecordId>: UpgradeToMalicious<T, M>,
{
    async fn upgrade(self, input: T) -> Result<M, Error> {
        let ctx = if self.ctx.total_records.is_unspecified() {
            self.ctx.set_total_records(1)
        } else {
            self.ctx
        };
        UpgradeContext {
            ctx,
            record_binding: crate::protocol::RECORD_0,
        }
        .upgrade(input)
        .await
    }
}

// This could also work on a record-bound context, but it's only used in one place for tests where
// that's not currently required.
#[cfg(test)]
impl<'a, F: Field> UpgradeContext<'a, F, NoRecord> {
    async fn upgrade_sparse(
        self,
        input: Replicated<F>,
        zeros_at: ZeroPositions,
    ) -> Result<MaliciousReplicated<F>, Error> {
        self.ctx
            .upgrade_one(RecordId::from(0u32), input, zeros_at)
            .await
    }
}<|MERGE_RESOLUTION|>--- conflicted
+++ resolved
@@ -98,7 +98,10 @@
         x: Replicated<F>,
         zeros_at: ZeroPositions,
     ) -> Result<MaliciousReplicated<F>, Error> {
-        let rx = x
+        let induced_share =
+            Replicated::new(x.left().get_induced_value(), x.right().get_induced_value());
+
+        let rx = induced_share
             .multiply_sparse(
                 &self.inner.r_share,
                 self.as_semi_honest(),
@@ -465,87 +468,6 @@
             r_share,
         })
     }
-<<<<<<< HEAD
-
-    async fn upgrade_one(
-        &self,
-        ctx: SemiHonestContext<'a>,
-        record_id: RecordId,
-        x: Replicated<F>,
-        zeros_at: ZeroPositions,
-    ) -> Result<MaliciousReplicated<F>, Error> {
-        let induced_share =
-            Replicated::new(x.left().get_induced_value(), x.right().get_induced_value());
-
-        let rx = induced_share
-            .multiply_sparse(
-                &self.r_share,
-                ctx.clone(),
-                record_id,
-                (zeros_at, ZeroPositions::Pvvv),
-            )
-            .await?;
-        let m = MaliciousReplicated::new(x, rx);
-        let ctx = ctx.narrow(&RandomnessForValidation);
-        let prss = ctx.prss();
-        self.accumulator.accumulate_macs(&prss, record_id, &m);
-        Ok(m)
-    }
-
-    async fn upgrade<T, M>(&self, input: T) -> Result<M, Error>
-    where
-        for<'u> UpgradeContext<'u, F>: UpgradeToMalicious<T, M>,
-    {
-        UpgradeContext {
-            upgrade_ctx: self.upgrade_ctx.clone(),
-            inner: self,
-            record_binding: NoRecord,
-        }
-        .upgrade(input)
-        .await
-    }
-
-    async fn upgrade_with_sparse<SS: Substep>(
-        &self,
-        step: &SS,
-        input: Replicated<F>,
-        zeros_at: ZeroPositions,
-    ) -> Result<MaliciousReplicated<F>, Error> {
-        UpgradeContext {
-            upgrade_ctx: self.upgrade_ctx.narrow(step),
-            inner: self,
-            record_binding: NoRecord,
-        }
-        .upgrade_sparse(input, zeros_at)
-        .await
-    }
-
-    async fn upgrade_for_record_with<SS: Substep, T, M>(
-        &self,
-        step: &SS,
-        record_id: RecordId,
-        input: T,
-    ) -> Result<M, Error>
-    where
-        for<'u> UpgradeContext<'u, F, RecordId>: UpgradeToMalicious<T, M>,
-    {
-        // TODO: This function is called from within solved_bits, where the
-        // total number of records is indeterminate.  If using it elsewhere,
-        // need to update this. (However the concept of indeterminate total
-        // records probably needs to go away.)
-        UpgradeContext {
-            upgrade_ctx: self
-                .upgrade_ctx
-                .set_total_records(TotalRecords::Indeterminate)
-                .narrow(step),
-            inner: self,
-            record_binding: record_id,
-        }
-        .upgrade(input)
-        .await
-    }
-=======
->>>>>>> 669059c6
 }
 
 /// Special context type used for malicious upgrades.
@@ -561,13 +483,6 @@
 /// use raw_ipa::secret_sharing::replicated::{
 ///     malicious::AdditiveShare as MaliciousReplicated, semi_honest::AdditiveShare as Replicated,
 /// };
-<<<<<<< HEAD
-/// let _ = <UpgradeContext<Fp32BitPrime, NoRecord> as UpgradeToMalicious<Replicated<Fp32BitPrime>, _>>::upgrade;
-/// let _ = <UpgradeContext<Fp32BitPrime, RecordId> as UpgradeToMalicious<Replicated<Fp32BitPrime>, _>>::upgrade;
-/// let _ = <UpgradeContext<Fp32BitPrime, NoRecord> as UpgradeToMalicious<(Replicated<Fp32BitPrime>, Replicated<Fp32BitPrime>), _>>::upgrade;
-/// let _ = <UpgradeContext<Fp32BitPrime, NoRecord> as UpgradeToMalicious<Vec<Replicated<Fp32BitPrime>>, _>>::upgrade;
-/// let _ = <UpgradeContext<Fp32BitPrime, NoRecord> as UpgradeToMalicious<(Vec<Replicated<Fp32BitPrime>>, Vec<Replicated<Fp32BitPrime>>), _>>::upgrade;
-=======
 /// // Note: Unbound upgrades only work when testing.
 /// #[cfg(test)]
 /// let _ = <UpgradeContext<Fp31, NoRecord> as UpgradeToMalicious<Replicated<Fp31>, _>>::upgrade;
@@ -576,7 +491,6 @@
 /// let _ = <UpgradeContext<Fp31, NoRecord> as UpgradeToMalicious<(Replicated<Fp31>, Replicated<Fp31>), _>>::upgrade;
 /// let _ = <UpgradeContext<Fp31, NoRecord> as UpgradeToMalicious<Vec<Replicated<Fp31>>, _>>::upgrade;
 /// let _ = <UpgradeContext<Fp31, NoRecord> as UpgradeToMalicious<(Vec<Replicated<Fp31>>, Vec<Replicated<Fp31>>), _>>::upgrade;
->>>>>>> 669059c6
 /// ```
 ///
 /// ```compile_fail
@@ -589,14 +503,8 @@
 /// // is used internally for vector indexing.
 /// let _ = <UpgradeContext<Fp32BitPrime, RecordId> as UpgradeToMalicious<Vec<Replicated<Fp32BitPrime>>, _>>::upgrade;
 /// ```
-<<<<<<< HEAD
 pub struct UpgradeContext<'a, F: Field + ExtendableField, B: RecordBinding = NoRecord> {
-    upgrade_ctx: SemiHonestContext<'a>,
-    inner: &'a ContextInner<'a, F>,
-=======
-pub struct UpgradeContext<'a, F: Field, B: RecordBinding = NoRecord> {
     ctx: MaliciousContext<'a, F>,
->>>>>>> 669059c6
     record_binding: B,
 }
 
@@ -609,28 +517,6 @@
     }
 }
 
-<<<<<<< HEAD
-// This could also work on a record-bound context, but it's only used in one place for tests where
-// that's not currently required.
-impl<'a, F: Field + ExtendableField> UpgradeContext<'a, F, NoRecord> {
-    async fn upgrade_sparse(
-        self,
-        input: Replicated<F>,
-        zeros_at: ZeroPositions,
-    ) -> Result<MaliciousReplicated<F>, Error> {
-        self.inner
-            .upgrade_one(
-                self.upgrade_ctx.set_total_records(1),
-                RecordId::from(0u32),
-                input,
-                zeros_at,
-            )
-            .await
-    }
-}
-
-=======
->>>>>>> 669059c6
 #[async_trait]
 pub trait UpgradeToMalicious<T, M> {
     async fn upgrade(self, input: T) -> Result<M, Error>;
@@ -816,7 +702,7 @@
 // This could also work on a record-bound context, but it's only used in one place for tests where
 // that's not currently required.
 #[cfg(test)]
-impl<'a, F: Field> UpgradeContext<'a, F, NoRecord> {
+impl<'a, F: Field + ExtendableField> UpgradeContext<'a, F, NoRecord> {
     async fn upgrade_sparse(
         self,
         input: Replicated<F>,
