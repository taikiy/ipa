use crate::{
    bits::{Fp2Array, Serializable},
    error::Error,
    ff::Field,
    helpers::Role,
    protocol::{
        attribution::{
            accumulate_credit::accumulate_credit,
            aggregate_credit::{aggregate_credit, malicious_aggregate_credit},
            credit_capping::credit_capping,
            input::{MCAccumulateCreditInputRow, MCAggregateCreditOutputRow},
        },
        basics::Reshare,
        boolean::bitwise_equal::bitwise_equal,
        context::{
            malicious::IPAModulusConvertedInputRowWrapper, Context, MaliciousContext,
            SemiHonestContext,
        },
        malicious::MaliciousValidator,
        modulus_conversion::{combine_slices, convert_all_bits, convert_all_bits_local},
        sort::{
            apply_sort::apply_sort_permutation,
            generate_permutation::{
                generate_permutation_and_reveal_shuffled,
                malicious_generate_permutation_and_reveal_shuffled,
            },
        },
        BasicProtocols, RecordId, Substep,
    },
    secret_sharing::{
        replicated::{
            malicious::AdditiveShare as MaliciousReplicated,
            semi_honest::{AdditiveShare as Replicated, XorShare as XorReplicated},
        },
        Arithmetic,
    },
};

use async_trait::async_trait;
use futures::future::{try_join, try_join3, try_join_all};
use generic_array::{ArrayLength, GenericArray};
use std::{
    iter::{repeat, zip},
    marker::PhantomData,
    ops::Add,
};
use typenum::Unsigned;

#[derive(Debug, Clone, Copy, PartialEq, Eq, Hash)]
pub enum Step {
    ModulusConversionForMatchKeys,
    ModulusConversionForBreakdownKeys,
    GenSortPermutationFromMatchKeys,
    ApplySortPermutation,
    ComputeHelperBits,
    AccumulateCredit,
    PerformUserCapping,
    AggregateCredit,
    AfterConvertAllBits,
}

impl Substep for Step {}

impl AsRef<str> for Step {
    fn as_ref(&self) -> &str {
        match self {
            Self::ModulusConversionForMatchKeys => "mod_conv_match_key",
            Self::ModulusConversionForBreakdownKeys => "mod_conv_breakdown_key",
            Self::GenSortPermutationFromMatchKeys => "gen_sort_permutation_from_match_keys",
            Self::ApplySortPermutation => "apply_sort_permutation",
            Self::ComputeHelperBits => "compute_helper_bits",
            Self::AccumulateCredit => "accumulate_credit",
            Self::PerformUserCapping => "user_capping",
            Self::AggregateCredit => "aggregate_credit",
            Self::AfterConvertAllBits => "after_convert_all_bits",
        }
    }
}

pub enum IPAInputRowResharableStep {
    MatchKeyShares,
    TriggerBit,
    BreakdownKey,
    TriggerValue,
}

impl Substep for IPAInputRowResharableStep {}

impl AsRef<str> for IPAInputRowResharableStep {
    fn as_ref(&self) -> &str {
        match self {
            Self::MatchKeyShares => "match_key_shares",
            Self::TriggerBit => "is_trigger_bit",
            Self::BreakdownKey => "breakdown_key",
            Self::TriggerValue => "trigger_value",
        }
    }
}

#[derive(Debug)]
#[cfg_attr(test, derive(Clone, PartialEq, Eq))]
pub struct IPAInputRow<F: Field, MK: Fp2Array, BK: Fp2Array> {
    pub mk_shares: XorReplicated<MK>,
    pub is_trigger_bit: Replicated<F>,
    pub breakdown_key: XorReplicated<BK>,
    pub trigger_value: Replicated<F>,
}

impl<F: Field, MK: Fp2Array, BK: Fp2Array> Serializable for IPAInputRow<F, MK, BK>
where
    XorReplicated<BK>: Serializable,
    XorReplicated<MK>: Serializable,
    Replicated<F>: Serializable,
    <XorReplicated<BK> as Serializable>::Size: Add<<Replicated<F> as Serializable>::Size>,
    <Replicated<F> as Serializable>::Size:
        Add<
            <<XorReplicated<BK> as Serializable>::Size as Add<
                <Replicated<F> as Serializable>::Size,
            >>::Output,
        >,
    <XorReplicated<MK> as Serializable>::Size: Add<
        <<Replicated<F> as Serializable>::Size as Add<
            <<XorReplicated<BK> as Serializable>::Size as Add<
                <Replicated<F> as Serializable>::Size,
            >>::Output,
        >>::Output,
    >,
    <<XorReplicated<MK> as Serializable>::Size as Add<
        <<Replicated<F> as Serializable>::Size as Add<
            <<XorReplicated<BK> as Serializable>::Size as Add<
                <Replicated<F> as Serializable>::Size,
            >>::Output,
        >>::Output,
    >>::Output: ArrayLength<u8>,
{
    type Size = <<XorReplicated<MK> as Serializable>::Size as Add<
        <<Replicated<F> as Serializable>::Size as Add<
            <<XorReplicated<BK> as Serializable>::Size as Add<
                <Replicated<F> as Serializable>::Size,
            >>::Output,
        >>::Output,
    >>::Output;

    fn serialize(self, buf: &mut GenericArray<u8, Self::Size>) {
        let mk_sz = <XorReplicated<MK> as Serializable>::Size::USIZE;
        let bk_sz = <XorReplicated<BK> as Serializable>::Size::USIZE;
        let f_sz = <Replicated<F> as Serializable>::Size::USIZE;

        self.mk_shares
            .serialize(GenericArray::from_mut_slice(&mut buf[..mk_sz]));
        self.is_trigger_bit
            .serialize(GenericArray::from_mut_slice(&mut buf[mk_sz..mk_sz + f_sz]));
        self.breakdown_key.serialize(GenericArray::from_mut_slice(
            &mut buf[mk_sz + f_sz..mk_sz + f_sz + bk_sz],
        ));
        self.trigger_value.serialize(GenericArray::from_mut_slice(
            &mut buf[mk_sz + f_sz + bk_sz..],
        ));
    }

    fn deserialize(buf: &GenericArray<u8, Self::Size>) -> Self {
        let mk_sz = <XorReplicated<MK> as Serializable>::Size::USIZE;
        let bk_sz = <XorReplicated<BK> as Serializable>::Size::USIZE;
        let f_sz = <Replicated<F> as Serializable>::Size::USIZE;

        let mk_shares = XorReplicated::<MK>::deserialize(GenericArray::from_slice(&buf[..mk_sz]));
        let is_trigger_bit =
            Replicated::<F>::deserialize(GenericArray::from_slice(&buf[mk_sz..mk_sz + f_sz]));
        let breakdown_key = XorReplicated::<BK>::deserialize(GenericArray::from_slice(
            &buf[mk_sz + f_sz..mk_sz + f_sz + bk_sz],
        ));
        let trigger_value =
            Replicated::<F>::deserialize(GenericArray::from_slice(&buf[mk_sz + f_sz + bk_sz..]));
        Self {
            mk_shares,
            is_trigger_bit,
            breakdown_key,
            trigger_value,
        }
    }
}

impl<F: Field, MK: Fp2Array, BK: Fp2Array> IPAInputRow<F, MK, BK>
where
    IPAInputRow<F, MK, BK>: Serializable,
{
    /// Splits the given slice into chunks aligned with the size of this struct and returns an
    /// iterator that produces deserialized instances.
    ///
    /// ## Panics
    /// Panics if the slice buffer is not aligned with the size of this struct.
    pub fn from_byte_slice(input: &[u8]) -> impl Iterator<Item = Self> + '_ {
        assert_eq!(
            0,
            input.len() % <IPAInputRow<F, MK, BK> as Serializable>::Size::USIZE,
            "input is not aligned"
        );
        input
            .chunks(<IPAInputRow<F, MK, BK> as Serializable>::Size::USIZE)
            .map(|chunk| IPAInputRow::<F, MK, BK>::deserialize(GenericArray::from_slice(chunk)))
    }
}

pub struct IPAModulusConvertedInputRow<F: Field, T: Arithmetic<F>> {
    mk_shares: Vec<T>,
    is_trigger_bit: T,
    breakdown_key: Vec<T>,
    trigger_value: T,
    _marker: PhantomData<F>,
}

impl<F: Field, T: Arithmetic<F>> IPAModulusConvertedInputRow<F, T> {
    pub fn new(
        mk_shares: Vec<T>,
        is_trigger_bit: T,
        breakdown_key: Vec<T>,
        trigger_value: T,
    ) -> Self {
        Self {
            mk_shares,
            is_trigger_bit,
            breakdown_key,
            trigger_value,
            _marker: PhantomData,
        }
    }
}

#[async_trait]
impl<F, T, C> Reshare<C, RecordId> for IPAModulusConvertedInputRow<F, T>
where
    F: Field,
    T: Arithmetic<F> + Reshare<C, RecordId>,
    C: Context,
{
    async fn reshare<'fut>(
        &self,
        ctx: C,
        record_id: RecordId,
        to_helper: Role,
    ) -> Result<Self, Error>
    where
        C: 'fut,
    {
        let f_mk_shares = self.mk_shares.reshare(
            ctx.narrow(&IPAInputRowResharableStep::MatchKeyShares),
            record_id,
            to_helper,
        );
        let f_is_trigger_bit = self.is_trigger_bit.reshare(
            ctx.narrow(&IPAInputRowResharableStep::TriggerBit),
            record_id,
            to_helper,
        );
        let f_breakdown_key = self.breakdown_key.reshare(
            ctx.narrow(&IPAInputRowResharableStep::BreakdownKey),
            record_id,
            to_helper,
        );
        let f_trigger_value = self.trigger_value.reshare(
            ctx.narrow(&IPAInputRowResharableStep::TriggerValue),
            record_id,
            to_helper,
        );

        let (mk_shares, breakdown_key, (is_trigger_bit, trigger_value)) = try_join3(
            f_mk_shares,
            f_breakdown_key,
            try_join(f_is_trigger_bit, f_trigger_value),
        )
        .await?;

        Ok(IPAModulusConvertedInputRow::new(
            mk_shares,
            is_trigger_bit,
            breakdown_key,
            trigger_value,
        ))
    }
}

/// # Errors
/// Propagates errors from multiplications
/// # Panics
/// Propagates errors from multiplications
pub async fn ipa<F, MK, BK>(
    ctx: SemiHonestContext<'_>,
    input_rows: &[IPAInputRow<F, MK, BK>],
    per_user_credit_cap: u32,
    max_breakdown_key: u128,
    num_multi_bits: u32,
) -> Result<Vec<MCAggregateCreditOutputRow<F, Replicated<F>, BK>>, Error>
where
    F: Field,
    MK: Fp2Array,
    BK: Fp2Array,
    Replicated<F>: Serializable,
{
    let (mk_shares, bk_shares): (Vec<_>, Vec<_>) = input_rows
        .iter()
        .map(|x| (x.mk_shares.clone(), x.breakdown_key.clone()))
        .unzip();

    // TODO (richaj) need to revisit convert_all_bits and make it return iterator on a slice for sort
    // or, a complete slice for breakdown keys. For now, converted_bk_shares has just 1 slice inside
    // the outermost vector
    // Breakdown key modulus conversion
    let mut converted_bk_shares = convert_all_bits(
        &ctx.narrow(&Step::ModulusConversionForBreakdownKeys),
        &convert_all_bits_local(ctx.role(), bk_shares.into_iter()),
        BK::BITS,
        BK::BITS,
    )
    .await
    .unwrap();
    let converted_bk_shares = converted_bk_shares.pop().unwrap();

    // Match key modulus conversion, and then sort
    let converted_mk_shares = convert_all_bits(
        &ctx.narrow(&Step::ModulusConversionForMatchKeys),
        &convert_all_bits_local(ctx.role(), mk_shares.into_iter()),
        MK::BITS,
        num_multi_bits,
    )
    .await
    .unwrap();

    let sort_permutation = generate_permutation_and_reveal_shuffled(
        ctx.narrow(&Step::GenSortPermutationFromMatchKeys),
        converted_mk_shares.iter(),
    )
    .await
    .unwrap();

    let converted_mk_shares = combine_slices(&converted_mk_shares, MK::BITS);

    let combined_match_keys_and_sidecar_data =
        std::iter::zip(converted_mk_shares, converted_bk_shares)
            .into_iter()
            .zip(input_rows)
            .map(|((mk_shares, bk_shares), input_row)| {
                IPAModulusConvertedInputRow::new(
                    mk_shares,
                    input_row.is_trigger_bit.clone(),
                    bk_shares,
                    input_row.trigger_value.clone(),
                )
            })
            .collect::<Vec<_>>();

    let sorted_rows = apply_sort_permutation(
        ctx.narrow(&Step::ApplySortPermutation),
        combined_match_keys_and_sidecar_data,
        &sort_permutation,
    )
    .await
    .unwrap();

    let futures = zip(
        repeat(
            ctx.narrow(&Step::ComputeHelperBits)
                .set_total_records(sorted_rows.len() - 1),
        ),
        sorted_rows.iter(),
    )
    .zip(sorted_rows.iter().skip(1))
    .enumerate()
    .map(|(i, ((ctx, row), next_row))| {
        let record_id = RecordId::from(i);
        async move { bitwise_equal(ctx, record_id, &row.mk_shares, &next_row.mk_shares).await }
    });
    let helper_bits = Some(Replicated::ZERO)
        .into_iter()
        .chain(try_join_all(futures).await?);

    let attribution_input_rows = zip(sorted_rows, helper_bits)
        .map(|(row, hb)| {
            MCAccumulateCreditInputRow::new(
                row.is_trigger_bit,
                hb,
                row.breakdown_key,
                row.trigger_value,
            )
        })
        .collect::<Vec<_>>();

    let accumulated_credits = accumulate_credit(
        ctx.narrow(&Step::AccumulateCredit),
        &attribution_input_rows,
        per_user_credit_cap,
    )
    .await?;

    let user_capped_credits = credit_capping(
        ctx.narrow(&Step::PerformUserCapping),
        &accumulated_credits,
        per_user_credit_cap,
    )
    .await?;

    aggregate_credit::<F, BK>(
        ctx.narrow(&Step::AggregateCredit),
        user_capped_credits.into_iter(),
        max_breakdown_key,
        num_multi_bits,
    )
    .await
}

/// Malicious IPA
/// We return `Replicated<F>` as output since there is compute after this and in `aggregate_credit`, last communication operation was sort
/// # Errors
/// Propagates errors from multiplications
/// # Panics
/// Propagates errors from multiplications
#[allow(dead_code, clippy::too_many_lines)]
pub async fn ipa_malicious<'a, F, MK, BK>(
    sh_ctx: SemiHonestContext<'a>,
    input_rows: &[IPAInputRow<F, MK, BK>],
    per_user_credit_cap: u32,
    max_breakdown_key: u128,
    num_multi_bits: u32,
) -> Result<Vec<MCAggregateCreditOutputRow<F, Replicated<F>, BK>>, Error>
where
    F: Field,
    MK: Fp2Array,
    BK: Fp2Array,
    MaliciousReplicated<F>: Serializable + BasicProtocols<MaliciousContext<'a, F>, F>,
    Replicated<F>: Serializable + BasicProtocols<SemiHonestContext<'a>, F>,
{
    let malicious_validator = MaliciousValidator::new(sh_ctx.clone());
    let m_ctx = malicious_validator.context();

    let (mk_shares, bk_shares): (Vec<_>, Vec<_>) = input_rows
        .iter()
        .map(|x| (x.mk_shares.clone(), x.breakdown_key.clone()))
        .unzip();

    // Match key modulus conversion, and then sort
    let converted_mk_shares = convert_all_bits(
        &m_ctx.narrow(&Step::ModulusConversionForMatchKeys),
        &m_ctx
            .upgrade(convert_all_bits_local(m_ctx.role(), mk_shares.into_iter()))
            .await?,
        MK::BITS,
        num_multi_bits,
    )
    .await
    .unwrap();

    //Validate before calling sort with downgraded context
    let converted_mk_shares = malicious_validator.validate(converted_mk_shares).await?;

    let sort_permutation = malicious_generate_permutation_and_reveal_shuffled(
        sh_ctx.narrow(&Step::GenSortPermutationFromMatchKeys),
        converted_mk_shares.iter(),
    )
    .await
    .unwrap();

    let malicious_validator = MaliciousValidator::new(sh_ctx.narrow(&Step::AfterConvertAllBits));
    let m_ctx = malicious_validator.context();

    let converted_mk_shares = combine_slices(&converted_mk_shares, MK::BITS);

    // Breakdown key modulus conversion
    let mut converted_bk_shares = convert_all_bits(
        &m_ctx.narrow(&Step::ModulusConversionForBreakdownKeys),
        &m_ctx
            .narrow(&Step::ModulusConversionForBreakdownKeys)
            .upgrade(convert_all_bits_local(m_ctx.role(), bk_shares.into_iter()))
            .await?,
        BK::BITS,
        BK::BITS,
    )
    .await
    .unwrap();

    let converted_bk_shares = converted_bk_shares.pop().unwrap();

    let intermediate = converted_mk_shares
        .zip(input_rows)
        .map(|(mk_shares, input_row)| {
            IPAModulusConvertedInputRowWrapper::new(
                mk_shares,
                input_row.is_trigger_bit.clone(),
                input_row.trigger_value.clone(),
            )
        })
        .collect::<Vec<_>>();

    let intermediate = m_ctx.upgrade(intermediate).await?;

    let combined_match_keys_and_sidecar_data = intermediate
        .into_iter()
        .zip(converted_bk_shares)
        .map(
            |(one_row, bk_shares)| IPAModulusConvertedInputRow::<F, MaliciousReplicated<F>> {
                mk_shares: one_row.mk_shares,
                is_trigger_bit: one_row.is_trigger_bit,
                trigger_value: one_row.trigger_value,
                breakdown_key: bk_shares,
                _marker: PhantomData,
            },
        )
        .collect::<Vec<_>>();

    let sorted_rows = apply_sort_permutation(
        m_ctx.narrow(&Step::ApplySortPermutation),
        combined_match_keys_and_sidecar_data,
        &sort_permutation,
    )
    .await
    .unwrap();

    let futures = zip(
        repeat(
            m_ctx
                .narrow(&Step::ComputeHelperBits)
                .set_total_records(sorted_rows.len() - 1),
        ),
        sorted_rows.iter(),
    )
    .zip(sorted_rows.iter().skip(1))
    .enumerate()
    .map(|(i, ((m_ctx, row), next_row))| {
        let record_id = RecordId::from(i);
        async move { bitwise_equal(m_ctx, record_id, &row.mk_shares, &next_row.mk_shares).await }
    });
    let helper_bits = Some(MaliciousReplicated::ZERO)
        .into_iter()
        .chain(try_join_all(futures).await?);

    let attribution_input_rows = zip(sorted_rows, helper_bits)
        .map(|(row, hb)| {
            MCAccumulateCreditInputRow::new(
                row.is_trigger_bit,
                hb,
                row.breakdown_key,
                row.trigger_value,
            )
        })
        .collect::<Vec<_>>();

    let accumulated_credits = accumulate_credit(
        m_ctx.narrow(&Step::AccumulateCredit),
        &attribution_input_rows,
        per_user_credit_cap,
    )
    .await?;

    let user_capped_credits = credit_capping(
        m_ctx.narrow(&Step::PerformUserCapping),
        &accumulated_credits,
        per_user_credit_cap,
    )
    .await?;

    let (malicious_validator, output) = malicious_aggregate_credit::<F, BK>(
        malicious_validator,
        sh_ctx,
        user_capped_credits.into_iter(),
        max_breakdown_key,
        num_multi_bits,
    )
    .await?;

    //Validate before returning the result to the report collector
    malicious_validator.validate(output).await
}

#[cfg(all(test, not(feature = "shuttle")))]
pub mod tests {
    use super::{ipa, ipa_malicious, IPAInputRow};
    use crate::{
        bits::{Fp2Array, Serializable},
        ff::{Field, Fp31, Fp32BitPrime},
        ipa_test_input,
        protocol::{BreakdownKey, MatchKey},
        secret_sharing::IntoShares,
        telemetry::metrics::RECORDS_SENT,
        test_fixture::{
            input::GenericReportTestInput, Reconstruct, Runner, TestWorld, TestWorldConfig,
        },
    };
    use generic_array::GenericArray;
    use proptest::{
        proptest,
        test_runner::{RngAlgorithm, TestRng},
    };
    use rand::{rngs::StdRng, thread_rng, Rng};
    use rand_core::SeedableRng;
    use typenum::Unsigned;

    #[tokio::test]
    #[allow(clippy::missing_panics_doc)]
    pub async fn semi_honest() {
        const COUNT: usize = 7;
        const PER_USER_CAP: u32 = 3;
        const EXPECTED: &[[u128; 2]] = &[
            [0, 0],
            [1, 2],
            [2, 3],
            [3, 0],
            [4, 0],
            [5, 0],
            [6, 0],
            [7, 0],
        ];
        const MAX_BREAKDOWN_KEY: u128 = 8;
        const NUM_MULTI_BITS: u32 = 3;

        let world = TestWorld::new().await;

        let records: Vec<GenericReportTestInput<_, MatchKey, BreakdownKey>> = ipa_test_input!(
            [
                { match_key: 12345, is_trigger_report: 0, breakdown_key: 1, trigger_value: 0 },
                { match_key: 12345, is_trigger_report: 0, breakdown_key: 2, trigger_value: 0 },
                { match_key: 68362, is_trigger_report: 0, breakdown_key: 1, trigger_value: 0 },
                { match_key: 12345, is_trigger_report: 1, breakdown_key: 0, trigger_value: 5 },
                { match_key: 68362, is_trigger_report: 1, breakdown_key: 0, trigger_value: 2 },
            ];
            (Fp31, MatchKey, BreakdownKey)
        );

        let result: Vec<GenericReportTestInput<_, MatchKey, BreakdownKey>> = world
            .semi_honest(records, |ctx, input_rows| async move {
                ipa::<Fp31, MatchKey, BreakdownKey>(
                    ctx,
                    &input_rows,
                    PER_USER_CAP,
                    MAX_BREAKDOWN_KEY,
                    NUM_MULTI_BITS,
                )
                .await
                .unwrap()
            })
            .await
            .reconstruct();

        assert_eq!(EXPECTED.len(), result.len());

        for (i, expected) in EXPECTED.iter().enumerate() {
            assert_eq!(
                *expected,
                [
                    result[i].breakdown_key.as_u128(),
                    result[i].trigger_value.as_u128()
                ]
            );
        }
    }

    #[tokio::test]
    async fn malicious() {
        const COUNT: usize = 5;
        const PER_USER_CAP: u32 = 3;
        const EXPECTED: &[[u128; 2]] = &[[0, 0], [1, 2], [2, 3]];
        const MAX_BREAKDOWN_KEY: u128 = 3;
        const NUM_MULTI_BITS: u32 = 3;

        let world = TestWorld::new().await;

        let records: Vec<GenericReportTestInput<Fp31, MatchKey, BreakdownKey>> = ipa_test_input!(
            [
                { match_key: 12345, is_trigger_report: 0, breakdown_key: 1, trigger_value: 0 },
                { match_key: 12345, is_trigger_report: 0, breakdown_key: 2, trigger_value: 0 },
                { match_key: 68362, is_trigger_report: 0, breakdown_key: 1, trigger_value: 0 },
                { match_key: 12345, is_trigger_report: 1, breakdown_key: 0, trigger_value: 5 },
                { match_key: 68362, is_trigger_report: 1, breakdown_key: 0, trigger_value: 2 },
            ];
            (Fp31, MatchKey, BreakdownKey)
        );

        let result: Vec<GenericReportTestInput<_, MatchKey, BreakdownKey>> = world
            .semi_honest(records, |ctx, input_rows| async move {
                ipa_malicious::<_, MatchKey, BreakdownKey>(
                    ctx,
                    &input_rows,
                    PER_USER_CAP,
                    MAX_BREAKDOWN_KEY,
                    NUM_MULTI_BITS,
                )
                .await
                .unwrap()
            })
            .await
            .reconstruct();
        assert_eq!(EXPECTED.len(), result.len());

        for (i, expected) in EXPECTED.iter().enumerate() {
            assert_eq!(
                *expected,
                [
                    result[i].breakdown_key.as_u128(),
                    result[i].trigger_value.as_u128()
                ]
            );
        }
    }

    #[tokio::test]
    async fn cap_of_one() {
        const PER_USER_CAP: u32 = 1;
        const EXPECTED: &[[u128; 2]] = &[[0, 0], [1, 1], [2, 0], [3, 0], [4, 0], [5, 1], [6, 1]];
        const MAX_BREAKDOWN_KEY: u128 = 7;
        const NUM_MULTI_BITS: u32 = 3;

        let world = TestWorld::new().await;

        let records: Vec<GenericReportTestInput<Fp31, MatchKey, BreakdownKey>> = ipa_test_input!(
            [
                { match_key: 12345, is_trigger_report: 0, breakdown_key: 0, trigger_value: 0 }, // Irrelevant
                { match_key: 12345, is_trigger_report: 0, breakdown_key: 1, trigger_value: 0 }, // A
                { match_key: 68362, is_trigger_report: 0, breakdown_key: 2, trigger_value: 0 }, // B
                { match_key: 12345, is_trigger_report: 1, breakdown_key: 0, trigger_value: 0 }, // This will be attributed to A
                { match_key: 77777, is_trigger_report: 1, breakdown_key: 1, trigger_value: 0 }, // Irrelevant
                { match_key: 68362, is_trigger_report: 1, breakdown_key: 0, trigger_value: 0 }, // This will be attributed to B, but will be capped
                { match_key: 12345, is_trigger_report: 1, breakdown_key: 0, trigger_value: 0 }, // Irrelevant
                { match_key: 68362, is_trigger_report: 0, breakdown_key: 3, trigger_value: 0 }, // C
                { match_key: 77777, is_trigger_report: 0, breakdown_key: 4, trigger_value: 0 }, // Irrelevant
                { match_key: 68362, is_trigger_report: 1, breakdown_key: 0, trigger_value: 0 }, // This will be attributed to C, but will be capped
                { match_key: 81818, is_trigger_report: 0, breakdown_key: 6, trigger_value: 0 }, // E
                { match_key: 68362, is_trigger_report: 1, breakdown_key: 0, trigger_value: 0 }, // Irrelevant
                { match_key: 81818, is_trigger_report: 1, breakdown_key: 0, trigger_value: 0 }, // This will be attributed to E
                { match_key: 68362, is_trigger_report: 0, breakdown_key: 5, trigger_value: 0 }, // D
                { match_key: 99999, is_trigger_report: 0, breakdown_key: 6, trigger_value: 0 }, // Irrelevant
                { match_key: 68362, is_trigger_report: 1, breakdown_key: 0, trigger_value: 0 }, // This will be attributed to D

            ];
            (Fp31, MatchKey, BreakdownKey)
        );

        let result: Vec<GenericReportTestInput<Fp31, MatchKey, BreakdownKey>> = world
            .semi_honest(records.clone(), |ctx, input_rows| async move {
                ipa::<Fp31, MatchKey, BreakdownKey>(
                    ctx,
                    &input_rows,
                    PER_USER_CAP,
                    MAX_BREAKDOWN_KEY,
                    NUM_MULTI_BITS,
                )
                .await
                .unwrap()
            })
            .await
            .reconstruct();

        assert_eq!(EXPECTED.len(), result.len());

        for (i, expected) in EXPECTED.iter().enumerate() {
            assert_eq!(
                *expected,
                [
                    result[i].breakdown_key.as_u128(),
                    result[i].trigger_value.as_u128()
                ]
            );
        }

        let result: Vec<GenericReportTestInput<_, MatchKey, BreakdownKey>> = world
            .semi_honest(records, |ctx, input_rows| async move {
                ipa_malicious::<_, MatchKey, BreakdownKey>(
                    ctx,
                    &input_rows,
                    PER_USER_CAP,
                    MAX_BREAKDOWN_KEY,
                    NUM_MULTI_BITS,
                )
                .await
                .unwrap()
            })
            .await
            .reconstruct();

        assert_eq!(EXPECTED.len(), result.len());

        for (i, expected) in EXPECTED.iter().enumerate() {
            assert_eq!(
                *expected,
                [
                    result[i].breakdown_key.as_u128(),
                    result[i].trigger_value.as_u128()
                ]
            );
        }
    }

    #[derive(Debug, Clone)]
    struct TestRawDataRecord {
        user_id: usize,
        timestamp: usize,
        is_trigger_report: bool,
        breakdown_key: usize,
        trigger_value: u32,
    }

    fn generate_random_user_records_in_reverse_chronological_order(
        rng: &mut impl Rng,
        max_records_per_user: usize,
        max_breakdown_key: usize,
        max_trigger_value: u32,
    ) -> Vec<TestRawDataRecord> {
        const MAX_USER_ID: usize = 1_000_000_000_000;
        const SECONDS_IN_EPOCH: usize = 604_800;

        let random_user_id = rng.gen_range(0..MAX_USER_ID);
        let num_records_for_user = rng.gen_range(1..max_records_per_user);
        let mut records_for_user = Vec::with_capacity(num_records_for_user);
        for _ in 0..num_records_for_user {
            let random_timestamp = rng.gen_range(0..SECONDS_IN_EPOCH);
            let is_trigger_report = rng.gen::<bool>();
            let random_breakdown_key = if is_trigger_report {
                0
            } else {
                rng.gen_range(0..max_breakdown_key)
            };
            let trigger_value = if is_trigger_report {
                rng.gen_range(1..max_trigger_value)
            } else {
                0
            };
            records_for_user.push(TestRawDataRecord {
                user_id: random_user_id,
                timestamp: random_timestamp,
                is_trigger_report,
                breakdown_key: random_breakdown_key,
                trigger_value,
            });
        }

        // sort in reverse time order
        records_for_user.sort_unstable_by(|a, b| b.timestamp.cmp(&a.timestamp));

        records_for_user
    }

    /// Assumes records all belong to the same user, and are in reverse chronological order
    /// Will give incorrect results if this is not true
    fn update_expected_output_for_user(
        records_for_user: &[TestRawDataRecord],
        expected_results: &mut [u32],
        per_user_cap: u32,
    ) {
        let mut pending_trigger_value = 0;
        let mut total_contribution = 0;
        for record in records_for_user {
            if total_contribution >= per_user_cap {
                break;
            }

            if record.is_trigger_report {
                pending_trigger_value += record.trigger_value;
            } else if pending_trigger_value > 0 {
                let delta_to_per_user_cap = per_user_cap - total_contribution;
                let capped_contribution =
                    std::cmp::min(delta_to_per_user_cap, pending_trigger_value);
                expected_results[record.breakdown_key] += capped_contribution;
                total_contribution += capped_contribution;
                pending_trigger_value = 0;
            }
        }
    }

    async fn test_ipa_semi_honest(
        world: TestWorld,
        records: &[TestRawDataRecord],
        expected_results: &[u32],
        per_user_cap: u32,
        max_breakdown_key: usize,
    ) {
        const NUM_MULTI_BITS: u32 = 3;

        let records = records
            .iter()
            .map(|x| {
                ipa_test_input!(
                    {
                        match_key: x.user_id,
                        is_trigger_report: x.is_trigger_report,
                        breakdown_key: x.breakdown_key,
                        trigger_value: x.trigger_value,
                    };
                    (Fp32BitPrime, MatchKey, BreakdownKey)
                )
            })
            .collect::<Vec<_>>();

        let result: Vec<GenericReportTestInput<Fp32BitPrime, MatchKey, BreakdownKey>> = world
            .semi_honest(records, |ctx, input_rows| async move {
                ipa::<Fp32BitPrime, MatchKey, BreakdownKey>(
                    ctx,
                    &input_rows,
                    per_user_cap,
                    max_breakdown_key as u128,
                    NUM_MULTI_BITS,
                )
                .await
                .unwrap()
            })
            .await
            .reconstruct();

        assert_eq!(max_breakdown_key, result.len());
        println!(
            "actual results: {:#?}",
            result
                .iter()
                .map(|x| x.trigger_value.as_u128())
                .collect::<Vec<_>>(),
        );
        for (i, expected) in expected_results.iter().enumerate() {
            assert_eq!(
                [i as u128, u128::from(*expected)],
                [
                    result[i].breakdown_key.as_u128(),
                    result[i].trigger_value.as_u128()
                ]
            );
        }
    }

    #[tokio::test]
    #[allow(clippy::missing_panics_doc)]
    pub async fn random_ipa_check() {
<<<<<<< HEAD
        return;
        const MAX_BREAKDOWN_KEY: usize = 16;
=======
        const MAX_BREAKDOWN_KEY: usize = 64;
>>>>>>> b17d7f7f
        const MAX_TRIGGER_VALUE: u32 = 5;
        const NUM_USERS: usize = 8;
        const MAX_RECORDS_PER_USER: usize = 8;
        const NUM_MULTI_BITS: u32 = 3;

        let random_seed = thread_rng().gen();
        println!("Using random seed: {random_seed}");
        let mut rng = StdRng::seed_from_u64(random_seed);

        let mut random_user_records = Vec::with_capacity(NUM_USERS);
        for _ in 0..NUM_USERS {
            let records_for_user = generate_random_user_records_in_reverse_chronological_order(
                &mut rng,
                MAX_RECORDS_PER_USER,
                MAX_BREAKDOWN_KEY,
                MAX_TRIGGER_VALUE,
            );
            random_user_records.push(records_for_user);
        }
        let mut raw_data = random_user_records.concat();

        // Sort the records in chronological order
        // This is part of the IPA spec. Callers should do this before sending a batch of records in for processing.
        raw_data.sort_unstable_by(|a, b| a.timestamp.cmp(&b.timestamp));

        for per_user_cap in [1, 3] {
            let mut expected_results = vec![0_u32; MAX_BREAKDOWN_KEY];

            for records_for_user in &random_user_records {
                update_expected_output_for_user(
                    records_for_user,
                    &mut expected_results,
                    per_user_cap,
                );
            }

            let world = TestWorld::new().await;

            test_ipa_semi_honest(
                world,
                &raw_data,
                &expected_results,
                per_user_cap,
                MAX_BREAKDOWN_KEY,
            )
            .await;
        }
    }

    fn serde_internal(
        match_key: u64,
        trigger_bit: u128,
        breakdown_key: u128,
        trigger_value: u128,
        seed: u128,
    ) {
        // xorshift requires 16 byte seed and that's why it is picked here
        let mut rng = TestRng::from_seed(RngAlgorithm::XorShift, &seed.to_le_bytes());
        let reports: Vec<GenericReportTestInput<Fp31, MatchKey, BreakdownKey>> = ipa_test_input!(
            [
                { match_key: match_key, is_trigger_report: trigger_bit, breakdown_key: breakdown_key, trigger_value: trigger_value },
            ];
            (Fp31, MatchKey, BreakdownKey)
        );
        let [a, b, ..]: [IPAInputRow<Fp31, MatchKey, BreakdownKey>; 3] =
            reports[0].share_with(&mut rng);

        let mut buf =
            vec![0u8; 2 * <IPAInputRow<Fp31, MatchKey, BreakdownKey> as Serializable>::Size::USIZE];
        a.clone().serialize(GenericArray::from_mut_slice(
            &mut buf[..<IPAInputRow<Fp31, MatchKey, BreakdownKey> as Serializable>::Size::USIZE],
        ));
        b.clone().serialize(GenericArray::from_mut_slice(
            &mut buf[<IPAInputRow<Fp31, MatchKey, BreakdownKey> as Serializable>::Size::USIZE..],
        ));

        assert_eq!(
            vec![a, b],
            IPAInputRow::<Fp31, MatchKey, BreakdownKey>::from_byte_slice(&buf).collect::<Vec<_>>()
        );
    }

    proptest! {
        #[test]
        fn serde(match_key in 0..u64::MAX, trigger_bit in 0..u128::MAX, breakdown_key in 0..u128::MAX, trigger_value in 0..u128::MAX, seed in 0..u128::MAX) {
            serde_internal(match_key, trigger_bit, breakdown_key, trigger_value, seed);
        }
    }

    /// Ensures that our communication numbers don't go above the baseline.
    /// Prints a warning if they are currently below, so someone needs to adjust the baseline
    /// inside this test.
    ///
    /// It is possible to increase the number too if there is a good reason for it. This is a
    /// "catch all" type of test to make sure we don't miss an accidental regression.
    #[tokio::test]
    pub async fn communication_baseline() {
        const MAX_BREAKDOWN_KEY: u128 = 3;
        const NUM_MULTI_BITS: u32 = 3;

        /// empirical value as of Feb 27, 2023.
        const RECORDS_SENT_SEMI_HONEST_BASELINE_CAP_3: u64 = 17154;

        /// empirical value as of Feb 28, 2023.
        const RECORDS_SENT_MALICIOUS_BASELINE_CAP_3: u64 = 41802;

        /// empirical value as of Feb 27, 2023.
        const RECORDS_SENT_SEMI_HONEST_BASELINE_CAP_1: u64 = 11784;

        /// empirical value as of Feb 28, 2023.
        const RECORDS_SENT_MALICIOUS_BASELINE_CAP_1: u64 = 29046;

        let records: Vec<GenericReportTestInput<Fp32BitPrime, MatchKey, BreakdownKey>> = ipa_test_input!(
            [
                { match_key: 12345, is_trigger_report: 0, breakdown_key: 1, trigger_value: 0 },
                { match_key: 12345, is_trigger_report: 0, breakdown_key: 2, trigger_value: 0 },
                { match_key: 68362, is_trigger_report: 0, breakdown_key: 1, trigger_value: 0 },
                { match_key: 12345, is_trigger_report: 1, breakdown_key: 0, trigger_value: 5 },
                { match_key: 68362, is_trigger_report: 1, breakdown_key: 0, trigger_value: 2 },
                { match_key: 12345, is_trigger_report: 0, breakdown_key: 2, trigger_value: 0 },
                { match_key: 68362, is_trigger_report: 0, breakdown_key: 1, trigger_value: 0 },
                { match_key: 12345, is_trigger_report: 1, breakdown_key: 0, trigger_value: 3 },
                { match_key: 68362, is_trigger_report: 1, breakdown_key: 0, trigger_value: 4 },
            ];
            (Fp32BitPrime, MatchKey, BreakdownKey)
        );

        for per_user_cap in [1, 3] {
            let world = TestWorld::new_with(*TestWorldConfig::default().enable_metrics()).await;

            let _: Vec<GenericReportTestInput<Fp32BitPrime, MatchKey, BreakdownKey>> = world
                .semi_honest(records.clone(), |ctx, input_rows| async move {
                    ipa::<Fp32BitPrime, MatchKey, BreakdownKey>(
                        ctx,
                        &input_rows,
                        per_user_cap,
                        MAX_BREAKDOWN_KEY,
                        NUM_MULTI_BITS,
                    )
                    .await
                    .unwrap()
                })
                .await
                .reconstruct();

            let snapshot = world.metrics_snapshot();
            let records_sent = snapshot.get_counter(RECORDS_SENT);
            let semi_honest_baseline = if per_user_cap == 1 {
                RECORDS_SENT_SEMI_HONEST_BASELINE_CAP_1
            } else {
                RECORDS_SENT_SEMI_HONEST_BASELINE_CAP_3
            };
            assert!(records_sent <= semi_honest_baseline,
                "Baseline for semi-honest IPA (cap = {per_user_cap}) has DEGRADED! Expected {semi_honest_baseline}, got {records_sent}.");

            if records_sent < semi_honest_baseline {
                tracing::warn!("Baseline for semi-honest IPA (cap = {per_user_cap}) has improved! Expected {semi_honest_baseline}, got {records_sent}. \
                                Consider adjusting the baseline, so the gains won't be accidentally offset by a regression.");
            }

            let world = TestWorld::new_with(*TestWorldConfig::default().enable_metrics()).await;

            let _ = world
                .semi_honest(records.clone(), |ctx, input_rows| async move {
                    ipa_malicious::<Fp32BitPrime, MatchKey, BreakdownKey>(
                        ctx,
                        &input_rows,
                        per_user_cap,
                        MAX_BREAKDOWN_KEY,
                        NUM_MULTI_BITS,
                    )
                    .await
                    .unwrap()
                })
                .await;

            let snapshot = world.metrics_snapshot();
            let records_sent = snapshot.get_counter(RECORDS_SENT);
            let malicious_baseline = if per_user_cap == 1 {
                RECORDS_SENT_MALICIOUS_BASELINE_CAP_1
            } else {
                RECORDS_SENT_MALICIOUS_BASELINE_CAP_3
            };

            if records_sent < malicious_baseline {
                tracing::warn!("Baseline for malicious IPA (cap = {per_user_cap}) has improved! Expected {malicious_baseline}, got {records_sent}.\
                Strongly consider adjusting the baseline, so the gains won't be accidentally offset by a regression.");
            }

            assert!(records_sent <= malicious_baseline,
                "Baseline for malicious IPA (cap = {per_user_cap}) has DEGRADED! Expected {malicious_baseline}, got {records_sent}.");
        }
    }
}<|MERGE_RESOLUTION|>--- conflicted
+++ resolved
@@ -923,12 +923,8 @@
     #[tokio::test]
     #[allow(clippy::missing_panics_doc)]
     pub async fn random_ipa_check() {
-<<<<<<< HEAD
         return;
-        const MAX_BREAKDOWN_KEY: usize = 16;
-=======
         const MAX_BREAKDOWN_KEY: usize = 64;
->>>>>>> b17d7f7f
         const MAX_TRIGGER_VALUE: u32 = 5;
         const NUM_USERS: usize = 8;
         const MAX_RECORDS_PER_USER: usize = 8;
