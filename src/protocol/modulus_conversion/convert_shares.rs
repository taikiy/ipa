use super::specialized_mul::{multiply_one_share_mostly_zeroes, multiply_two_shares_mostly_zeroes};
use crate::{
    error::BoxError,
    ff::{BinaryField, Field, Fp2},
    helpers::Role,
    protocol::{context::ProtocolContext, RecordId},
    secret_sharing::Replicated,
};

use futures::future::try_join_all;
use std::iter::{repeat, zip};

pub struct XorShares {
    num_bits: u8,
    packed_bits_left: u64,
    packed_bits_right: u64,
}

pub struct ConvertShares {
    input: XorShares,
}

#[derive(Debug, Clone, Copy, PartialEq, Eq, Hash)]
enum Step {
    Xor1,
    Xor2,
}

impl crate::protocol::Substep for Step {}

impl AsRef<str> for Step {
    fn as_ref(&self) -> &str {
        match self {
            Self::Xor1 => "xor1",
            Self::Xor2 => "xor2",
        }
    }
}

///
/// This takes a replicated secret sharing of a sequence of bits (in a packed format)
/// and converts them, one bit-place at a time, to secret sharings of that bit value (either one or zero) in the target field.
///
/// This file is somewhat inspired by Algorithm D.3 from <https://eprint.iacr.org/2018/387.pdf>
/// "Efficient generation of a pair of random shares for small number of parties"
///
/// This protocol takes as input such a 3-way random binary replicated secret-sharing,
/// and produces a 3-party replicated secret-sharing of the same value in a target field
/// of the caller's choosing.
/// Example:
/// For input binary sharing: (0, 1, 1) -> which is a sharing of 0 in `Z_2`
/// sample output in `Z_31` could be: (22, 19, 21) -> also a sharing of 0 in `Z_31`
/// This transformation is simple:
/// The original can be conceived of as r = b0 ⊕ b1 ⊕ b2
/// Each of the 3 bits can be trivially converted into a 3-way secret sharing in `Z_p`
/// So if the second bit is a '1', we can make a 3-way secret sharing of '1' in `Z_p`
/// as (0, 1, 0).
/// Now we simply need to XOR these three sharings together in `Z_p`. This is easy because
/// we know the secret-shared values are all either 0, or 1. As such, the XOR operation
/// is equivalent to fn xor(a, b) { a + b - 2*a*b }
impl ConvertShares {
    pub fn new(input: XorShares) -> Self {
        Self { input }
    }

    ///
    /// Internal use only.
    /// This is an implementation of "Algorithm 3" from <https://eprint.iacr.org/2018/387.pdf>
    ///
    fn local_secret_share<B: BinaryField, F: Field>(
        input: Replicated<B>,
        helper_role: Role,
    ) -> (Replicated<F>, Replicated<F>, Replicated<F>) {
        let (left, right) = input.as_tuple();
        match helper_role {
            Role::H1 => (
                Replicated::new(F::from(left.as_u128()), F::ZERO),
                Replicated::new(F::ZERO, F::from(right.as_u128())),
                Replicated::new(F::ZERO, F::ZERO),
            ),
            Role::H2 => (
                Replicated::new(F::ZERO, F::ZERO),
                Replicated::new(F::from(left.as_u128()), F::ZERO),
                Replicated::new(F::ZERO, F::from(right.as_u128())),
            ),
            Role::H3 => (
                Replicated::new(F::ZERO, F::from(right.as_u128())),
                Replicated::new(F::ZERO, F::ZERO),
                Replicated::new(F::from(left.as_u128()), F::ZERO),
            ),
        }
    }

    ///
    /// Internal use only
    /// When both inputs are known to be secret shares of either '1' or '0',
    /// XOR can be computed as:
    /// a + b - 2*a*b
    ///
    /// This variant is only to be used for the first XOR
    /// Where helper 1 has shares:
    /// a: (x1, 0) and b: (0, x2)
    ///
    /// And helper 2 has shares:
    /// a: (0, 0) and b: (x2, 0)
    ///
    /// And helper 3 has shares:
    /// a: (0, x1) and b: (0, 0)
    async fn xor_specialized_1<F: Field>(
        ctx: ProtocolContext<'_, Replicated<F>, F>,
        record_id: RecordId,
        a: Replicated<F>,
        b: Replicated<F>,
    ) -> Result<Replicated<F>, BoxError> {
        let result = multiply_two_shares_mostly_zeroes(ctx, record_id, a, b).await?;

        Ok(a + b - (result * F::from(2)))
    }

    ///
    /// Internal use only
    /// When both inputs are known to be secret share of either '1' or '0',
    /// XOR can be computed as:
    /// a + b - 2*a*b
    ///
    /// This variant is only to be used for the second XOR
    /// Where helper 1 has shares:
    /// b: (0, 0)
    ///
    /// And helper 2 has shares:
    /// (0, x3)
    ///
    /// And helper 3 has shares:
    /// (x3, 0)
    async fn xor_specialized_2<F: Field>(
        ctx: ProtocolContext<'_, Replicated<F>, F>,
        record_id: RecordId,
        a: Replicated<F>,
        b: Replicated<F>,
    ) -> Result<Replicated<F>, BoxError> {
        let result = multiply_one_share_mostly_zeroes(ctx, record_id, a, b).await?;

        Ok(a + b - (result * F::from(2)))
    }

    pub async fn execute_one_bit<F: Field>(
        &self,
        ctx: ProtocolContext<'_, Replicated<F>, F>,
        record_id: RecordId,
        bit_index: u8,
    ) -> Result<Replicated<F>, BoxError> {
        assert!(bit_index < self.input.num_bits);

        let input = Replicated::new(
            Fp2::from(self.input.packed_bits_left & (1 << bit_index) != 0),
            Fp2::from(self.input.packed_bits_right & (1 << bit_index) != 0),
        );
<<<<<<< HEAD
        let input_xor_r = input + &r_binary;
        let (r_big_field, revealed_output) = try_join(
            DoubleRandom::execute(ctx.narrow(&Step::DoubleRandom), record_id, &r_binary),
            ctx.narrow(&Step::BinaryReveal)
                .reveal(record_id, &input_xor_r),
        )
        .await?;

        if revealed_output == Fp2::ONE {
            Ok(Replicated::<F>::one(ctx.role()) - &r_big_field)
        } else {
            Ok(r_big_field)
        }
=======

        let (sh0, sh1, sh2) = Self::local_secret_share(input, ctx.role());

        let sh0_xor_sh1 =
            Self::xor_specialized_1(ctx.narrow(&Step::Xor1), record_id, sh0, sh1).await?;
        Self::xor_specialized_2(ctx.narrow(&Step::Xor2), record_id, sh0_xor_sh1, sh2).await
>>>>>>> 08bd3a88
    }
}

#[allow(clippy::module_name_repetitions)]
/// For a given vector of input shares, this returns a vector of modulus converted replicated shares of
/// `bit_index` of each input.
pub async fn convert_shares_for_a_bit<F: Field>(
    ctx: ProtocolContext<'_, Replicated<F>, F>,
    input: &[(u64, u64)],
    num_bits: u8,
    bit_index: u8,
) -> Result<Vec<Replicated<F>>, BoxError> {
    let converted_shares = try_join_all(zip(repeat(ctx), input).enumerate().map(
        |(record_id, (ctx, row))| async move {
            let record_id = RecordId::from(record_id);
            ConvertShares::new(XorShares {
                num_bits,
                packed_bits_left: row.0,
                packed_bits_right: row.1,
            })
            .execute_one_bit(ctx.bind(record_id), record_id, bit_index)
            .await
        },
    ))
    .await?;
    Ok(converted_shares)
}

#[cfg(test)]
mod tests {

    use crate::{
        error::BoxError,
        ff::{Field, Fp31},
        protocol::{
            modulus_conversion::convert_shares::{ConvertShares, XorShares},
            QueryId, RecordId,
        },
        test_fixture::{make_contexts, make_world, validate_and_reconstruct, TestWorld},
    };
    use futures::future::try_join_all;
    use proptest::prelude::Rng;
    use std::iter::{repeat, zip};

    #[derive(Copy, Clone, Debug, PartialEq, Eq, Hash)]
    struct ModulusConversionTestStep {
        prss_space_number: u8,
    }

    #[tokio::test]
    pub async fn convert_one_bit_of_many_match_keys() -> Result<(), BoxError> {
        let mut rng = rand::thread_rng();

        let world: TestWorld = make_world(QueryId);
        let context = make_contexts::<Fp31>(&world);
        let [c0, c1, c2] = context;

        let mask = (1_u64 << 41) - 1; // in binary, a sequence of 40 ones
        let mut match_keys = Vec::with_capacity(1000);
        let mut shared_match_keys = Vec::with_capacity(1000);
        for _ in 0..1000 {
            let match_key: u64 = rng.gen::<u64>() & mask;
            let share_0 = rng.gen::<u64>() & mask;
            let share_1 = rng.gen::<u64>() & mask;
            let share_2 = match_key ^ share_0 ^ share_1;

            match_keys.push(match_key);
            shared_match_keys.push((share_0, share_1, share_2));
        }

        let results = try_join_all(
            zip(
                repeat(c0),
                zip(repeat(c1), zip(repeat(c2), shared_match_keys)),
            )
            .enumerate()
            .map(|(i, (c0, (c1, (c2, shared_match_key))))| async move {
                let (share_0, share_1, share_2) = shared_match_key;
                let record_id = RecordId::from(i);
                try_join_all(vec![
                    ConvertShares::new(XorShares {
                        num_bits: 40,
                        packed_bits_left: share_0,
                        packed_bits_right: share_1,
                    })
                    .execute_one_bit(c0.bind(record_id), record_id, 4),
                    ConvertShares::new(XorShares {
                        num_bits: 40,
                        packed_bits_left: share_1,
                        packed_bits_right: share_2,
                    })
                    .execute_one_bit(c1.bind(record_id), record_id, 4),
                    ConvertShares::new(XorShares {
                        num_bits: 40,
                        packed_bits_left: share_2,
                        packed_bits_right: share_0,
                    })
                    .execute_one_bit(c2.bind(record_id), record_id, 4),
                ])
                .await
            }),
        )
        .await?;

        for (match_key, result) in zip(match_keys, results) {
            let bit_of_match_key = match_key & (1 << 4) != 0;

            let share_of_bit = validate_and_reconstruct(&result[0], &result[1], &result[2]);
            if bit_of_match_key {
                assert_eq!(share_of_bit, Fp31::ONE);
            } else {
                assert_eq!(share_of_bit, Fp31::ZERO);
            }
        }
        Ok(())
    }
}<|MERGE_RESOLUTION|>--- conflicted
+++ resolved
@@ -68,26 +68,26 @@
     /// This is an implementation of "Algorithm 3" from <https://eprint.iacr.org/2018/387.pdf>
     ///
     fn local_secret_share<B: BinaryField, F: Field>(
-        input: Replicated<B>,
+        input: &Replicated<B>,
         helper_role: Role,
-    ) -> (Replicated<F>, Replicated<F>, Replicated<F>) {
+    ) -> [Replicated<F>; 3] {
         let (left, right) = input.as_tuple();
         match helper_role {
-            Role::H1 => (
+            Role::H1 => [
                 Replicated::new(F::from(left.as_u128()), F::ZERO),
                 Replicated::new(F::ZERO, F::from(right.as_u128())),
                 Replicated::new(F::ZERO, F::ZERO),
-            ),
-            Role::H2 => (
+            ],
+            Role::H2 => [
                 Replicated::new(F::ZERO, F::ZERO),
                 Replicated::new(F::from(left.as_u128()), F::ZERO),
                 Replicated::new(F::ZERO, F::from(right.as_u128())),
-            ),
-            Role::H3 => (
+            ],
+            Role::H3 => [
                 Replicated::new(F::ZERO, F::from(right.as_u128())),
                 Replicated::new(F::ZERO, F::ZERO),
                 Replicated::new(F::from(left.as_u128()), F::ZERO),
-            ),
+            ],
         }
     }
 
@@ -109,12 +109,12 @@
     async fn xor_specialized_1<F: Field>(
         ctx: ProtocolContext<'_, Replicated<F>, F>,
         record_id: RecordId,
-        a: Replicated<F>,
-        b: Replicated<F>,
+        a: &Replicated<F>,
+        b: &Replicated<F>,
     ) -> Result<Replicated<F>, BoxError> {
         let result = multiply_two_shares_mostly_zeroes(ctx, record_id, a, b).await?;
 
-        Ok(a + b - (result * F::from(2)))
+        Ok(a + b - &(result * F::from(2)))
     }
 
     ///
@@ -135,12 +135,12 @@
     async fn xor_specialized_2<F: Field>(
         ctx: ProtocolContext<'_, Replicated<F>, F>,
         record_id: RecordId,
-        a: Replicated<F>,
-        b: Replicated<F>,
+        a: &Replicated<F>,
+        b: &Replicated<F>,
     ) -> Result<Replicated<F>, BoxError> {
         let result = multiply_one_share_mostly_zeroes(ctx, record_id, a, b).await?;
 
-        Ok(a + b - (result * F::from(2)))
+        Ok(a + b - &(result * F::from(2)))
     }
 
     pub async fn execute_one_bit<F: Field>(
@@ -155,28 +155,12 @@
             Fp2::from(self.input.packed_bits_left & (1 << bit_index) != 0),
             Fp2::from(self.input.packed_bits_right & (1 << bit_index) != 0),
         );
-<<<<<<< HEAD
-        let input_xor_r = input + &r_binary;
-        let (r_big_field, revealed_output) = try_join(
-            DoubleRandom::execute(ctx.narrow(&Step::DoubleRandom), record_id, &r_binary),
-            ctx.narrow(&Step::BinaryReveal)
-                .reveal(record_id, &input_xor_r),
-        )
-        .await?;
-
-        if revealed_output == Fp2::ONE {
-            Ok(Replicated::<F>::one(ctx.role()) - &r_big_field)
-        } else {
-            Ok(r_big_field)
-        }
-=======
-
-        let (sh0, sh1, sh2) = Self::local_secret_share(input, ctx.role());
+
+        let [sh0, sh1, sh2] = Self::local_secret_share(&input, ctx.role());
 
         let sh0_xor_sh1 =
-            Self::xor_specialized_1(ctx.narrow(&Step::Xor1), record_id, sh0, sh1).await?;
-        Self::xor_specialized_2(ctx.narrow(&Step::Xor2), record_id, sh0_xor_sh1, sh2).await
->>>>>>> 08bd3a88
+            Self::xor_specialized_1(ctx.narrow(&Step::Xor1), record_id, &sh0, &sh1).await?;
+        Self::xor_specialized_2(ctx.narrow(&Step::Xor2), record_id, &sh0_xor_sh1, &sh2).await
     }
 }
 
