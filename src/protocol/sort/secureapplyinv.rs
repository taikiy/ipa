use crate::secret_sharing::SecretSharing;
use crate::{
    error::Error,
    ff::Field,
    protocol::{context::Context, sort::ApplyInvStep::ShuffleInputs},
};
use embed_doc_image::embed_doc_image;

use super::{apply::apply_inv, shuffle::shuffle_shares};

/// This is an implementation of ApplyInv (Algorithm 4) found in the paper:
/// "An Efficient Secure Three-Party Sorting Protocol with an Honest Majority"
/// by K. Chida, K. Hamada, D. Ikarashi, R. Kikuchi, N. Kiribuchi, and B. Pinkas
/// <https://eprint.iacr.org/2019/695.pdf>
/// This is a protocol that applies the inverse of a secret-shared permutation to a vector of secret-shared values
/// Input: Each helpers know their own secret shares of input and permutation
/// Output: At the end of the protocol, all helpers receive inputs after the permutation is applied
#[embed_doc_image("secureapplyinv", "images/sort/secureapplyinv.png")]
/// This algorithm applies a permutation to the `input` vector. The permutation is secret-shared,
/// and none of the helpers should learn it through this protocol.
/// To keep the permutation secret, it (and the inputs) are first randomly securely shuffled.
/// After this shuffle, the permutation can be revealed.
/// An adversary can only obtain a shuffled permutation, which is just a random permutation.
/// Steps
/// ![Secure Apply Inv steps][secureapplyinv]
/// 1. Generate random permutations using prss
/// 2. Secret shared permutation is shuffled with random permutations
/// 3. Secret shared value is shuffled using the same random permutations
/// 4. The permutation is revealed
/// 5. All helpers call `apply` to apply the permutation locally.
pub async fn secureapplyinv<F: Field, S: SecretSharing<F>, C: Context<F, Share = S>>(
    ctx: C,
    input: Vec<S>,
    random_permutations_for_shuffle: (&[u32], &[u32]),
    shuffled_sort_permutation: &[u32],
) -> Result<Vec<S>, Error> {
    let mut shuffled_input = shuffle_shares(
        input,
        random_permutations_for_shuffle,
        ctx.narrow(&ShuffleInputs),
    )
    .await?;

    apply_inv(shuffled_sort_permutation, &mut shuffled_input);
    Ok(shuffled_input)
}

#[cfg(all(test, not(feature = "shuttle")))]
mod tests {
<<<<<<< HEAD
    mod semi_honest {
        use proptest::prelude::Rng;
        use rand::seq::SliceRandom;

        use crate::protocol::context::Context;
        use crate::protocol::sort::secureapplyinv::secureapplyinv;
        use crate::test_fixture::Runner;
        use crate::{
            ff::Fp31,
            protocol::{
                sort::{apply::apply_inv, generate_permutation::shuffle_and_reveal_permutation},
                QueryId,
            },
            test_fixture::{validate_list_of_shares, TestWorld},
        };

        #[tokio::test]
        pub async fn semi_honest() {
            const BATCHSIZE: u32 = 25;
            for _ in 0..10 {
                let world = TestWorld::new(QueryId);
                let mut rng = rand::thread_rng();

                let mut input: Vec<u128> = Vec::with_capacity(BATCHSIZE as usize);
                for _ in 0..BATCHSIZE {
                    input.push(rng.gen::<u128>() % 31_u128);
                }

                let mut permutation: Vec<u32> = (0..BATCHSIZE).collect();
                permutation.shuffle(&mut rng);

                let mut expected_result = input.clone();

                // Applying permutation on the input in clear to get the expected result
                apply_inv(&permutation, &mut expected_result);

                let input_iter = input.into_iter().map(Fp31::from);
                let permutation_iter = permutation.into_iter().map(u128::from).map(Fp31::from);

                let result = world
                    .semi_honest(
                        (input_iter, permutation_iter),
                        |ctx, (m_shares, m_perms)| async move {
                            let perm_and_randoms = shuffle_and_reveal_permutation(
                                ctx.narrow("shuffle_reveal"),
                                BATCHSIZE.try_into().unwrap(),
                                m_perms,
                            )
                            .await
                            .unwrap();
                            secureapplyinv(
                                ctx,
                                m_shares,
                                (
                                    perm_and_randoms.1 .0.as_slice(),
                                    perm_and_randoms.1 .1.as_slice(),
                                ),
                                &perm_and_randoms.0,
                            )
                            .await
                            .unwrap()
                        },
                    )
                    .await;

                validate_list_of_shares(&expected_result, &result);
            }
=======
    use super::secureapplyinv;
    use crate::{
        ff::Fp31,
        protocol::{
            context::Context,
            sort::{apply::apply_inv, generate_permutation::shuffle_and_reveal_permutation},
            QueryId,
        },
        test_fixture::{generate_shares, join3, Reconstruct, TestWorld},
    };
    use proptest::prelude::Rng;
    use rand::seq::SliceRandom;

    #[tokio::test]
    pub async fn semi_honest() {
        const BATCHSIZE: u32 = 25;
        for _ in 0..10 {
            let mut rng = rand::thread_rng();
            let mut input: Vec<u128> = Vec::with_capacity(BATCHSIZE as usize);
            for _ in 0..BATCHSIZE {
                input.push(rng.gen::<u128>() % 31_u128);
            }

            let mut permutation: Vec<u32> = (0..BATCHSIZE).collect();
            permutation.shuffle(&mut rng);

            let mut expected_result = input.clone();

            // Applying permutation on the input in clear to get the expected result
            apply_inv(&permutation, &mut expected_result);

            let [input0, input1, input2] = generate_shares::<Fp31>(&input);

            let world = TestWorld::new(QueryId);
            let [ctx0, ctx1, ctx2] = world.contexts();
            let permutation: Vec<u128> = permutation.iter().map(|x| u128::from(*x)).collect();

            let [perm0, perm1, perm2] = generate_shares::<Fp31>(&permutation);

            let perm_and_randoms = join3(
                shuffle_and_reveal_permutation(ctx0.narrow("shuffle_reveal"), BATCHSIZE, perm0),
                shuffle_and_reveal_permutation(ctx1.narrow("shuffle_reveal"), BATCHSIZE, perm1),
                shuffle_and_reveal_permutation(ctx2.narrow("shuffle_reveal"), BATCHSIZE, perm2),
            )
            .await;

            let h0_future = secureapplyinv(
                ctx0,
                input0,
                (
                    perm_and_randoms[0].1 .0.as_slice(),
                    perm_and_randoms[0].1 .1.as_slice(),
                ),
                &perm_and_randoms[0].0,
            );
            let h1_future = secureapplyinv(
                ctx1,
                input1,
                (
                    perm_and_randoms[1].1 .0.as_slice(),
                    perm_and_randoms[1].1 .1.as_slice(),
                ),
                &perm_and_randoms[1].0,
            );
            let h2_future = secureapplyinv(
                ctx2,
                input2,
                (
                    perm_and_randoms[2].1 .0.as_slice(),
                    perm_and_randoms[2].1 .1.as_slice(),
                ),
                &perm_and_randoms[2].0,
            );

            let result = join3(h0_future, h1_future, h2_future).await;

            // We should get the same result of applying inverse as what we get when applying in clear
            assert_eq!(&expected_result, &result.reconstruct());
>>>>>>> 0de9ee80
        }
    }
}<|MERGE_RESOLUTION|>--- conflicted
+++ resolved
@@ -47,21 +47,20 @@
 
 #[cfg(all(test, not(feature = "shuttle")))]
 mod tests {
-<<<<<<< HEAD
     mod semi_honest {
         use proptest::prelude::Rng;
         use rand::seq::SliceRandom;
 
         use crate::protocol::context::Context;
         use crate::protocol::sort::secureapplyinv::secureapplyinv;
-        use crate::test_fixture::Runner;
+        use crate::test_fixture::{Reconstruct, Runner};
         use crate::{
             ff::Fp31,
             protocol::{
                 sort::{apply::apply_inv, generate_permutation::shuffle_and_reveal_permutation},
                 QueryId,
             },
-            test_fixture::{validate_list_of_shares, TestWorld},
+            test_fixture::TestWorld,
         };
 
         #[tokio::test]
@@ -93,7 +92,7 @@
                         |ctx, (m_shares, m_perms)| async move {
                             let perm_and_randoms = shuffle_and_reveal_permutation(
                                 ctx.narrow("shuffle_reveal"),
-                                BATCHSIZE.try_into().unwrap(),
+                                BATCHSIZE,
                                 m_perms,
                             )
                             .await
@@ -113,88 +112,8 @@
                     )
                     .await;
 
-                validate_list_of_shares(&expected_result, &result);
+                assert_eq!(&expected_result[..], &result.reconstruct());
             }
-=======
-    use super::secureapplyinv;
-    use crate::{
-        ff::Fp31,
-        protocol::{
-            context::Context,
-            sort::{apply::apply_inv, generate_permutation::shuffle_and_reveal_permutation},
-            QueryId,
-        },
-        test_fixture::{generate_shares, join3, Reconstruct, TestWorld},
-    };
-    use proptest::prelude::Rng;
-    use rand::seq::SliceRandom;
-
-    #[tokio::test]
-    pub async fn semi_honest() {
-        const BATCHSIZE: u32 = 25;
-        for _ in 0..10 {
-            let mut rng = rand::thread_rng();
-            let mut input: Vec<u128> = Vec::with_capacity(BATCHSIZE as usize);
-            for _ in 0..BATCHSIZE {
-                input.push(rng.gen::<u128>() % 31_u128);
-            }
-
-            let mut permutation: Vec<u32> = (0..BATCHSIZE).collect();
-            permutation.shuffle(&mut rng);
-
-            let mut expected_result = input.clone();
-
-            // Applying permutation on the input in clear to get the expected result
-            apply_inv(&permutation, &mut expected_result);
-
-            let [input0, input1, input2] = generate_shares::<Fp31>(&input);
-
-            let world = TestWorld::new(QueryId);
-            let [ctx0, ctx1, ctx2] = world.contexts();
-            let permutation: Vec<u128> = permutation.iter().map(|x| u128::from(*x)).collect();
-
-            let [perm0, perm1, perm2] = generate_shares::<Fp31>(&permutation);
-
-            let perm_and_randoms = join3(
-                shuffle_and_reveal_permutation(ctx0.narrow("shuffle_reveal"), BATCHSIZE, perm0),
-                shuffle_and_reveal_permutation(ctx1.narrow("shuffle_reveal"), BATCHSIZE, perm1),
-                shuffle_and_reveal_permutation(ctx2.narrow("shuffle_reveal"), BATCHSIZE, perm2),
-            )
-            .await;
-
-            let h0_future = secureapplyinv(
-                ctx0,
-                input0,
-                (
-                    perm_and_randoms[0].1 .0.as_slice(),
-                    perm_and_randoms[0].1 .1.as_slice(),
-                ),
-                &perm_and_randoms[0].0,
-            );
-            let h1_future = secureapplyinv(
-                ctx1,
-                input1,
-                (
-                    perm_and_randoms[1].1 .0.as_slice(),
-                    perm_and_randoms[1].1 .1.as_slice(),
-                ),
-                &perm_and_randoms[1].0,
-            );
-            let h2_future = secureapplyinv(
-                ctx2,
-                input2,
-                (
-                    perm_and_randoms[2].1 .0.as_slice(),
-                    perm_and_randoms[2].1 .1.as_slice(),
-                ),
-                &perm_and_randoms[2].0,
-            );
-
-            let result = join3(h0_future, h1_future, h2_future).await;
-
-            // We should get the same result of applying inverse as what we get when applying in clear
-            assert_eq!(&expected_result, &result.reconstruct());
->>>>>>> 0de9ee80
         }
     }
 }