use crate::{
    error::Error,
    ff::Field,
    protocol::{
        basics::reveal_permutation,
        context::{Context, MaliciousContext},
        malicious::MaliciousValidator,
        sort::SortStep::{
            ApplyInv, BitPermutationStep, ComposeStep, ShuffleRevealPermutation, SortKeys,
        },
        sort::{
            bit_permutation::bit_permutation,
            ShuffleRevealStep::{RevealPermutation, ShufflePermutation},
        },
        IpaProtocolStep::Sort,
    },
    secret_sharing::{
        replicated::malicious::AdditiveShare as MaliciousReplicated,
        replicated::semi_honest::AdditiveShare as Replicated, SecretSharing,
    },
};

use super::{
    compose::compose,
    generate_permutation_opt::{generate_permutation_opt, malicious_generate_permutation_opt},
    secureapplyinv::secureapplyinv,
    shuffle::{get_two_of_three_random_permutations, shuffle_shares},
};
use crate::protocol::context::SemiHonestContext;
use crate::protocol::sort::ShuffleRevealStep::GeneratePermutation;
use embed_doc_image::embed_doc_image;

#[derive(Debug)]
/// This object contains the output of `shuffle_and_reveal_permutation`
/// i) `revealed` permutation after shuffling
/// ii) Random permutations: each helper knows 2/3 of random permutations. This is then used for shuffle protocol.
pub struct RevealedAndRandomPermutations {
    pub revealed: Vec<u32>,
    pub randoms_for_shuffle: (Vec<u32>, Vec<u32>),
}

pub struct ShuffledPermutationWrapper<'a, F: Field> {
    pub perm: Vec<MaliciousReplicated<F>>,
    pub m_ctx: MaliciousContext<'a, F>,
}

/// This is an implementation of `OptApplyInv` (Algorithm 13) and `OptCompose` (Algorithm 14) described in:
/// "An Efficient Secure Three-Party Sorting Protocol with an Honest Majority"
/// by K. Chida, K. Hamada, D. Ikarashi, R. Kikuchi, N. Kiribuchi, and B. Pinkas
/// <https://eprint.iacr.org/2019/695.pdf>.
pub(super) async fn shuffle_and_reveal_permutation<
    F: Field,
    S: SecretSharing<F>,
    C: Context<F, Share = S>,
>(
    ctx: C,
    input_permutation: Vec<S>,
) -> Result<RevealedAndRandomPermutations, Error> {
    let random_permutations_for_shuffle = get_two_of_three_random_permutations(
<<<<<<< HEAD
        input_permutation.len().try_into().unwrap(),
=======
        u32::try_from(input_permutation.len()).expect("Input size fits into u32"),
>>>>>>> 72898d67
        ctx.narrow(&GeneratePermutation).prss_rng(),
    );

    let shuffled_permutation = shuffle_shares(
        input_permutation,
        (
            random_permutations_for_shuffle.0.as_slice(),
            random_permutations_for_shuffle.1.as_slice(),
        ),
        ctx.narrow(&ShufflePermutation),
    )
    .await?;

    let revealed_permutation =
        reveal_permutation(ctx.narrow(&RevealPermutation), &shuffled_permutation).await?;

    Ok(RevealedAndRandomPermutations {
        revealed: revealed_permutation,
        randoms_for_shuffle: random_permutations_for_shuffle,
    })
}

/// This is a malicious implementation of shuffle and reveal.
///
/// Steps
/// 1. Get random permutation 2/3 shared across helpers
/// 2. Shuffle shares three times
/// 3. Validate the accumulated macs - this returns the revealed permutation
pub(super) async fn malicious_shuffle_and_reveal_permutation<F: Field>(
    m_ctx: MaliciousContext<'_, F>,
    input_permutation: Vec<MaliciousReplicated<F>>,
    malicious_validator: MaliciousValidator<'_, F>,
) -> Result<RevealedAndRandomPermutations, Error> {
    let random_permutations_for_shuffle = get_two_of_three_random_permutations(
        input_permutation.len().try_into().unwrap(),
        m_ctx.narrow(&GeneratePermutation).prss_rng(),
    );

    let shuffled_permutation = shuffle_shares(
        input_permutation,
        (
            random_permutations_for_shuffle.0.as_slice(),
            random_permutations_for_shuffle.1.as_slice(),
        ),
        m_ctx.narrow(&ShufflePermutation),
    )
    .await?;

    let revealed_permutation = malicious_validator
        .validate(ShuffledPermutationWrapper {
            perm: shuffled_permutation,
            m_ctx,
        })
        .await?;

    Ok(RevealedAndRandomPermutations {
        revealed: revealed_permutation,
        randoms_for_shuffle: random_permutations_for_shuffle,
    })
}

#[embed_doc_image("semi_honest_sort", "images/sort/semi-honest-sort.png")]
/// This is an implementation of `GenPerm` (Algorithm 6) described in:
/// "An Efficient Secure Three-Party Sorting Protocol with an Honest Majority"
/// by K. Chida, K. Hamada, D. Ikarashi, R. Kikuchi, N. Kiribuchi, and B. Pinkas
/// <https://eprint.iacr.org/2019/695.pdf>.
/// This protocol generates permutation of a stable sort for the given shares of inputs.
///
/// Steps
/// For the 0th bit
/// 1. Get replicated shares in Field using modulus conversion
/// 2. Compute bit permutation that sorts 0th bit
/// For 1st to N-1th bit of input share
/// 1. Shuffle and reveal the i-1th composition
/// 2. Get replicated shares in Field using modulus conversion
/// 3. Sort ith bit based on i-1th bits by applying i-1th composition on ith bit
/// 4  Compute bit permutation that sorts ith bit
/// 5. Compute ith composition by composing i-1th composition on ith permutation
/// In the end, n-1th composition is returned. This is the permutation which sorts the inputs
///
/// ![Generate sort permutation steps][semi_honest_sort]
pub async fn generate_permutation<F>(
    ctx: SemiHonestContext<'_, F>,
    sort_keys: &[Vec<Replicated<F>>],
    num_bits: u32,
) -> Result<Vec<Replicated<F>>, Error>
where
    F: Field,
{
    let ctx_0 = ctx.narrow(&Sort(0));
    assert_eq!(sort_keys.len(), num_bits as usize);

    let bit_0_permutation =
        bit_permutation(ctx_0.narrow(&BitPermutationStep), &sort_keys[0]).await?;

    let mut composed_less_significant_bits_permutation = bit_0_permutation;
    for bit_num in 1..num_bits {
        let ctx_bit = ctx.narrow(&Sort(bit_num.try_into().unwrap()));

        let revealed_and_random_permutations = shuffle_and_reveal_permutation(
            ctx_bit.narrow(&ShuffleRevealPermutation),
            composed_less_significant_bits_permutation,
        )
        .await?;

        let bit_i_sorted_by_less_significant_bits = secureapplyinv(
            ctx_bit.narrow(&ApplyInv),
            sort_keys[bit_num as usize].clone(),
            (
                revealed_and_random_permutations
                    .randoms_for_shuffle
                    .0
                    .as_slice(),
                revealed_and_random_permutations
                    .randoms_for_shuffle
                    .1
                    .as_slice(),
            ),
            &revealed_and_random_permutations.revealed,
        )
        .await?;

        let bit_i_permutation = bit_permutation(
            ctx_bit.narrow(&BitPermutationStep),
            &bit_i_sorted_by_less_significant_bits,
        )
        .await?;

        let composed_i_permutation = compose(
            ctx_bit.narrow(&ComposeStep),
            (
                revealed_and_random_permutations
                    .randoms_for_shuffle
                    .0
                    .as_slice(),
                revealed_and_random_permutations
                    .randoms_for_shuffle
                    .1
                    .as_slice(),
            ),
            &revealed_and_random_permutations.revealed,
            bit_i_permutation,
        )
        .await?;
        composed_less_significant_bits_permutation = composed_i_permutation;
    }
    Ok(composed_less_significant_bits_permutation)
}

/// This function takes in a semihonest context and sort keys, generates a sort permutation, shuffles and reveals it and
/// returns both shuffle-revealed permutation and 2/3 randoms which were used to shuffle the permutation
/// The output of this can be applied to any of semihonest/malicious context
/// # Panics
/// If unable to convert sort keys length to u32
/// # Errors
/// If unable to convert sort keys length to u32
pub async fn generate_permutation_and_reveal_shuffled<F: Field>(
    ctx: SemiHonestContext<'_, F>,
    sort_keys: impl Iterator<Item = &Vec<Vec<Replicated<F>>>>,
) -> Result<RevealedAndRandomPermutations, Error> {
    let sort_permutation = generate_permutation_opt(ctx.narrow(&SortKeys), sort_keys).await?;
    shuffle_and_reveal_permutation(ctx.narrow(&ShuffleRevealPermutation), sort_permutation).await
}

/// This function takes in a semihonest context and sort keys, generates a sort permutation, shuffles and reveals it and
/// returns both shuffle-revealed permutation and 2/3 randoms which were used to shuffle the permutation
/// The output of this can be applied to any of semihonest/malicious context
/// # Panics
/// If unable to convert sort keys length to u32
/// # Errors
/// If unable to convert sort keys length to u32
pub async fn malicious_generate_permutation_and_reveal_shuffled<F: Field>(
    sh_ctx: SemiHonestContext<'_, F>,
    sort_keys: impl Iterator<Item = &Vec<Vec<Replicated<F>>>>,
) -> Result<RevealedAndRandomPermutations, Error> {
    let (malicious_validator, sort_permutation) =
        malicious_generate_permutation_opt(sh_ctx.narrow(&SortKeys), sort_keys).await?;

    let m_ctx = malicious_validator.context();

    malicious_shuffle_and_reveal_permutation(
        m_ctx.narrow(&ShuffleRevealPermutation),
        sort_permutation,
        malicious_validator,
    )
    .await
}

#[allow(dead_code)]
#[embed_doc_image("malicious_sort", "images/sort/malicious-sort.png")]
/// Returns a sort permutation in a malicious context.
/// This runs sort in a malicious context. The caller is responsible to validate the accumulator contents and downgrade context to Semi-honest before calling this function
/// The function takes care of upgrading and validating while the sort protocol runs.
/// It then returns a semi honest context with output in Replicated format. The caller should then upgrade the output and context before moving forward
///
/// Steps
/// 1. [Malicious Special] Upgrade the context from semihonest to malicious and get a validator
/// 2. [Malicious Special] Upgrade 0th sort bit keys
/// 3. Compute bit permutation that sorts 0th bit
///
/// For 1st to N-1th bit of input share
/// 1. i. Shuffle the i-1th composition
///   ii. [Malicious Special] Validate the accumulator contents
///  iii. [Malicious Special] Malicious reveal
///   iv. [Malicious Special] Downgrade context to semihonest
/// 2. i. [Malicious Special] Upgrade ith sort bit keys
///   ii. Sort ith bit based on i-1th bits by applying i-1th composition on ith bit
/// 3. Compute bit permutation that sorts ith bit
/// 4. Compute ith composition by composing i-1th composition on ith permutation
/// In the end, following is returned
///    i. n-1th composition: This is the permutation which sorts the inputs
///   ii. Validator which can be used to validate the leftover items in the accumulator
///
/// ![Malicious sort permutation steps][malicious_sort]
/// # Panics
/// If sort keys dont have num of bits same as `num_bits`
/// # Errors
pub async fn malicious_generate_permutation<'a, F>(
    sh_ctx: SemiHonestContext<'a, F>,
    sort_keys: &[Vec<Replicated<F>>],
    num_bits: u32,
) -> Result<(MaliciousValidator<'a, F>, Vec<MaliciousReplicated<F>>), Error>
where
    F: Field,
{
    let mut malicious_validator = MaliciousValidator::new(sh_ctx.clone());
    let mut m_ctx_bit = malicious_validator.context();
    assert_eq!(sort_keys.len(), num_bits as usize);

    let upgraded_sort_keys = m_ctx_bit.upgrade(sort_keys[0].clone()).await?;
    let bit_0_permutation =
        bit_permutation(m_ctx_bit.narrow(&BitPermutationStep), &upgraded_sort_keys).await?;

    let mut composed_less_significant_bits_permutation = bit_0_permutation;
    for bit_num in 1..num_bits {
        let revealed_and_random_permutations = malicious_shuffle_and_reveal_permutation(
            m_ctx_bit.narrow(&ShuffleRevealPermutation),
            composed_less_significant_bits_permutation,
            malicious_validator,
        )
        .await?;

        malicious_validator =
            MaliciousValidator::new(sh_ctx.narrow(&Sort(bit_num.try_into().unwrap())));
        m_ctx_bit = malicious_validator.context();
        let upgraded_sort_keys = m_ctx_bit
            .upgrade(sort_keys[bit_num as usize].clone())
            .await?;
        let bit_i_sorted_by_less_significant_bits = secureapplyinv(
            m_ctx_bit.narrow(&ApplyInv),
            upgraded_sort_keys,
            (
                revealed_and_random_permutations
                    .randoms_for_shuffle
                    .0
                    .as_slice(),
                revealed_and_random_permutations
                    .randoms_for_shuffle
                    .1
                    .as_slice(),
            ),
            &revealed_and_random_permutations.revealed,
        )
        .await?;

        let bit_i_permutation = bit_permutation(
            m_ctx_bit.narrow(&BitPermutationStep),
            &bit_i_sorted_by_less_significant_bits,
        )
        .await?;

        let composed_i_permutation = compose(
            m_ctx_bit.narrow(&ComposeStep),
            (
                revealed_and_random_permutations
                    .randoms_for_shuffle
                    .0
                    .as_slice(),
                revealed_and_random_permutations
                    .randoms_for_shuffle
                    .1
                    .as_slice(),
            ),
            &revealed_and_random_permutations.revealed,
            bit_i_permutation,
        )
        .await?;
        composed_less_significant_bits_permutation = composed_i_permutation;
    }
    Ok((
        malicious_validator,
        composed_less_significant_bits_permutation,
    ))
}

#[cfg(all(test, not(feature = "shuttle")))]
mod tests {
    use std::iter::zip;

    use rand::seq::SliceRandom;

    use crate::bits::BitArray;
    use crate::protocol::modulus_conversion::{convert_all_bits, convert_all_bits_local};
    use crate::protocol::sort::generate_permutation_opt::generate_permutation_opt;
    use crate::protocol::MatchKey;
    use crate::rand::{thread_rng, Rng};
    use crate::secret_sharing::SharedValue;

    use crate::protocol::context::{Context, SemiHonestContext};
    use crate::test_fixture::{join3, Runner};
    use crate::{
        ff::{Field, Fp31},
        protocol::sort::generate_permutation::shuffle_and_reveal_permutation,
        test_fixture::{generate_shares, Reconstruct, TestWorld},
    };

    #[tokio::test]
    pub async fn semi_honest() {
        const COUNT: usize = 5;
        const NUM_MULTI_BITS: u32 = 3;
        let world = TestWorld::new().await;
        let mut rng = thread_rng();

        let mut match_keys = Vec::with_capacity(COUNT);
        match_keys.resize_with(COUNT, || rng.gen::<MatchKey>());

        let mut expected = match_keys.iter().map(|mk| mk.as_u128()).collect::<Vec<_>>();
        expected.sort_unstable();

        let result = world
            .semi_honest(
                match_keys.clone(),
                |ctx: SemiHonestContext<Fp31>, mk_shares| async move {
                    let local_lists = convert_all_bits_local(ctx.role(), &mk_shares);
                    let converted_shares =
                        convert_all_bits(&ctx, &local_lists, MatchKey::BITS, NUM_MULTI_BITS)
                            .await
                            .unwrap();
                    generate_permutation_opt(ctx.narrow("sort"), converted_shares.iter())
                        .await
                        .unwrap()
                },
            )
            .await;

        let mut mpc_sorted_list = (0..u128::try_from(COUNT).unwrap()).collect::<Vec<_>>();
        for (match_key, index) in zip(match_keys, result.reconstruct()) {
            mpc_sorted_list[index.as_u128() as usize] = match_key.as_u128();
        }

        assert_eq!(expected, mpc_sorted_list);
    }

    #[tokio::test]
    pub async fn test_shuffle_and_reveal_permutation() {
        const BATCHSIZE: u32 = 25;

        let mut rng = thread_rng();

        let mut permutation: Vec<u32> = (0..BATCHSIZE).collect();
        permutation.shuffle(&mut rng);

        let world = TestWorld::new().await;
        let [ctx0, ctx1, ctx2] = world.contexts();
        let permutation: Vec<u128> = permutation.iter().map(|x| u128::from(*x)).collect();

        let [perm0, perm1, perm2] = generate_shares::<Fp31>(&permutation);

        let h0_future = shuffle_and_reveal_permutation(ctx0.narrow("shuffle_reveal"), perm0);
        let h1_future = shuffle_and_reveal_permutation(ctx1.narrow("shuffle_reveal"), perm1);
        let h2_future = shuffle_and_reveal_permutation(ctx2.narrow("shuffle_reveal"), perm2);

        let perms_and_randoms = join3(h0_future, h1_future, h2_future).await;

        assert_eq!(perms_and_randoms[0].revealed, perms_and_randoms[1].revealed);
        assert_eq!(perms_and_randoms[1].revealed, perms_and_randoms[2].revealed);

        assert_eq!(
            perms_and_randoms[0].randoms_for_shuffle.0,
            perms_and_randoms[2].randoms_for_shuffle.1
        );
        assert_eq!(
            perms_and_randoms[1].randoms_for_shuffle.0,
            perms_and_randoms[0].randoms_for_shuffle.1
        );
        assert_eq!(
            perms_and_randoms[2].randoms_for_shuffle.0,
            perms_and_randoms[1].randoms_for_shuffle.1
        );
    }
}<|MERGE_RESOLUTION|>--- conflicted
+++ resolved
@@ -57,11 +57,7 @@
     input_permutation: Vec<S>,
 ) -> Result<RevealedAndRandomPermutations, Error> {
     let random_permutations_for_shuffle = get_two_of_three_random_permutations(
-<<<<<<< HEAD
-        input_permutation.len().try_into().unwrap(),
-=======
         u32::try_from(input_permutation.len()).expect("Input size fits into u32"),
->>>>>>> 72898d67
         ctx.narrow(&GeneratePermutation).prss_rng(),
     );
 
