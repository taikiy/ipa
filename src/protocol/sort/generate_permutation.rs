use crate::{
    error::Error,
    ff::Field,
    protocol::{
        basics::reveal_permutation,
        context::{Context, MaliciousContext},
        malicious::MaliciousValidator,
        sort::SortStep::{
            ApplyInv, BitPermutationStep, ComposeStep, ShuffleRevealPermutation, SortKeys,
        },
        sort::{
            bit_permutation::bit_permutation,
            ShuffleRevealStep::{RevealPermutation, ShufflePermutation},
        },
        IpaProtocolStep::Sort,
    },
    secret_sharing::{
        replicated::malicious::AdditiveShare as MaliciousReplicated,
        replicated::semi_honest::AdditiveShare as Replicated, SecretSharing,
    },
};

use super::{
    compose::compose,
    generate_permutation_opt::generate_permutation_opt,
    secureapplyinv::secureapplyinv,
    shuffle::{get_two_of_three_random_permutations, shuffle_shares},
};
use crate::protocol::context::SemiHonestContext;
use crate::protocol::sort::ShuffleRevealStep::GeneratePermutation;
use embed_doc_image::embed_doc_image;

#[derive(Debug)]
/// This object contains the output of `shuffle_and_reveal_permutation`
/// i) `revealed` permutation after shuffling
/// ii) Random permutations: each helper knows 2/3 of random permutations. This is then used for shuffle protocol.
pub struct RevealedAndRandomPermutations {
    pub revealed: Vec<u32>,
    pub randoms_for_shuffle: (Vec<u32>, Vec<u32>),
}

pub struct ShuffledPermutationWrapper<'a, F: Field> {
    pub perm: Vec<MaliciousReplicated<F>>,
    pub m_ctx: MaliciousContext<'a, F>,
}

/// This is an implementation of `OptApplyInv` (Algorithm 13) and `OptCompose` (Algorithm 14) described in:
/// "An Efficient Secure Three-Party Sorting Protocol with an Honest Majority"
/// by K. Chida, K. Hamada, D. Ikarashi, R. Kikuchi, N. Kiribuchi, and B. Pinkas
/// <https://eprint.iacr.org/2019/695.pdf>.
pub(super) async fn shuffle_and_reveal_permutation<
    F: Field,
    S: SecretSharing<F>,
    C: Context<F, Share = S>,
>(
    ctx: C,
    input_len: u32,
    input_permutation: Vec<S>,
) -> Result<RevealedAndRandomPermutations, Error> {
    let random_permutations_for_shuffle = get_two_of_three_random_permutations(
        input_len,
        ctx.narrow(&GeneratePermutation).prss_rng(),
    );

    let shuffled_permutation = shuffle_shares(
        input_permutation,
        (
            random_permutations_for_shuffle.0.as_slice(),
            random_permutations_for_shuffle.1.as_slice(),
        ),
        ctx.narrow(&ShufflePermutation),
    )
    .await?;

    let revealed_permutation =
        reveal_permutation(ctx.narrow(&RevealPermutation), &shuffled_permutation).await?;

    Ok(RevealedAndRandomPermutations {
        revealed: revealed_permutation,
        randoms_for_shuffle: random_permutations_for_shuffle,
    })
}

/// This is a malicious implementation of shuffle and reveal.
///
/// Steps
/// 1. Get random permutation 2/3 shared across helpers
/// 2. Shuffle shares three times
/// 3. Validate the accumulated macs - this returns the revealed permutation
pub(super) async fn malicious_shuffle_and_reveal_permutation<F: Field>(
    m_ctx: MaliciousContext<'_, F>,
    input_len: u32,
    input_permutation: Vec<MaliciousReplicated<F>>,
    malicious_validator: MaliciousValidator<'_, F>,
) -> Result<RevealedAndRandomPermutations, Error> {
    let random_permutations_for_shuffle = get_two_of_three_random_permutations(
        input_len,
        m_ctx.narrow(&GeneratePermutation).prss_rng(),
    );

    let shuffled_permutation = shuffle_shares(
        input_permutation,
        (
            random_permutations_for_shuffle.0.as_slice(),
            random_permutations_for_shuffle.1.as_slice(),
        ),
        m_ctx.narrow(&ShufflePermutation),
    )
    .await?;

    let revealed_permutation = malicious_validator
        .validate(ShuffledPermutationWrapper {
            perm: shuffled_permutation,
            m_ctx,
        })
        .await?;

    Ok(RevealedAndRandomPermutations {
        revealed: revealed_permutation,
        randoms_for_shuffle: random_permutations_for_shuffle,
    })
}

#[embed_doc_image("semi_honest_sort", "images/sort/semi-honest-sort.png")]
/// This is an implementation of `GenPerm` (Algorithm 6) described in:
/// "An Efficient Secure Three-Party Sorting Protocol with an Honest Majority"
/// by K. Chida, K. Hamada, D. Ikarashi, R. Kikuchi, N. Kiribuchi, and B. Pinkas
/// <https://eprint.iacr.org/2019/695.pdf>.
/// This protocol generates permutation of a stable sort for the given shares of inputs.
///
/// Steps
/// For the 0th bit
/// 1. Get replicated shares in Field using modulus conversion
/// 2. Compute bit permutation that sorts 0th bit
/// For 1st to N-1th bit of input share
/// 1. Shuffle and reveal the i-1th composition
/// 2. Get replicated shares in Field using modulus conversion
/// 3. Sort ith bit based on i-1th bits by applying i-1th composition on ith bit
/// 4  Compute bit permutation that sorts ith bit
/// 5. Compute ith composition by composing i-1th composition on ith permutation
/// In the end, n-1th composition is returned. This is the permutation which sorts the inputs
///
/// ![Generate sort permutation steps][semi_honest_sort]
pub async fn generate_permutation<F>(
    ctx: SemiHonestContext<'_, F>,
    sort_keys: &[Vec<Replicated<F>>],
    num_bits: u32,
) -> Result<Vec<Replicated<F>>, Error>
where
    F: Field,
{
    let ctx_0 = ctx.narrow(&Sort(0));
    assert_eq!(sort_keys.len(), num_bits as usize);

    let bit_0_permutation =
        bit_permutation(ctx_0.narrow(&BitPermutationStep), &sort_keys[0]).await?;
    let input_len = sort_keys[0].len();

    let mut composed_less_significant_bits_permutation = bit_0_permutation;
    for bit_num in 1..num_bits {
        let ctx_bit = ctx.narrow(&Sort(bit_num));

        let revealed_and_random_permutations = shuffle_and_reveal_permutation(
            ctx_bit.narrow(&ShuffleRevealPermutation),
            input_len.try_into().unwrap(), // safe, we don't sort more than 1B rows
            composed_less_significant_bits_permutation,
        )
        .await?;

        let bit_i_sorted_by_less_significant_bits = secureapplyinv(
            ctx_bit.narrow(&ApplyInv),
            sort_keys[bit_num as usize].clone(),
            (
                revealed_and_random_permutations
                    .randoms_for_shuffle
                    .0
                    .as_slice(),
                revealed_and_random_permutations
                    .randoms_for_shuffle
                    .1
                    .as_slice(),
            ),
            &revealed_and_random_permutations.revealed,
        )
        .await?;

        let bit_i_permutation = bit_permutation(
            ctx_bit.narrow(&BitPermutationStep),
            &bit_i_sorted_by_less_significant_bits,
        )
        .await?;

        let composed_i_permutation = compose(
            ctx_bit.narrow(&ComposeStep),
            (
                revealed_and_random_permutations
                    .randoms_for_shuffle
                    .0
                    .as_slice(),
                revealed_and_random_permutations
                    .randoms_for_shuffle
                    .1
                    .as_slice(),
            ),
            &revealed_and_random_permutations.revealed,
            bit_i_permutation,
        )
        .await?;
        composed_less_significant_bits_permutation = composed_i_permutation;
    }
    Ok(composed_less_significant_bits_permutation)
}

/// This function takes in a semihonest context and sort keys, generates a sort permutation, shuffles and reveals it and
/// returns both shuffle-revealed permutation and 2/3 randoms which were used to shuffle the permutation
/// The output of this can be applied to any of semihonest/malicious context
/// # Panics
/// If unable to convert sort keys length to u32
/// # Errors
/// If unable to convert sort keys length to u32
pub async fn generate_permutation_and_reveal_shuffled<F: Field>(
    ctx: SemiHonestContext<'_, F>,
    sort_keys: &[Vec<Vec<Replicated<F>>>],
) -> Result<RevealedAndRandomPermutations, Error> {
    let key_count = sort_keys[0].len();
    let sort_permutation = generate_permutation_opt(ctx.narrow(&SortKeys), sort_keys).await?;
    shuffle_and_reveal_permutation(
        ctx.narrow(&ShuffleRevealPermutation),
        u32::try_from(key_count).unwrap(),
        sort_permutation,
    )
    .await
}

#[allow(dead_code)]
#[embed_doc_image("malicious_sort", "images/sort/malicious-sort.png")]
/// Returns a sort permutation in a malicious context.
/// This runs sort in a malicious context. The caller is responsible to validate the accumulater contents and downgrade context to Semi-honest before calling this function
/// The function takes care of upgrading and validating while the sort protocol runs.
/// It then returns a semi honest context with output in Replicated format. The caller should then upgrade the output and context before moving forward
///
/// Steps
/// 1. [Malicious Special] Upgrade the context from semihonest to malicious and get a validator
/// 2. [Malicious Special] Upgrade 0th sort bit keys
/// 3. Compute bit permutation that sorts 0th bit
///
/// For 1st to N-1th bit of input share
/// 1. i. Shuffle the i-1th composition
///   ii. [Malicious Special] Validate the accumulator contents
///  iii. [Malicious Special] Malicious reveal
///   iv. [Malicious Special] Downgrade context to semihonest
/// 2. i. [Malicious Special] Upgrade ith sort bit keys
///   ii. Sort ith bit based on i-1th bits by applying i-1th composition on ith bit
/// 3. Compute bit permutation that sorts ith bit
/// 4. Compute ith composition by composing i-1th composition on ith permutation
/// In the end, following is returned
///    i. n-1th composition: This is the permutation which sorts the inputs
///   ii. Validator which can be used to validate the leftover items in the accumulator
///
/// ![Malicious sort permutation steps][malicious_sort]
/// # Panics
/// If sort keys dont have num of bits same as `num_bits`
/// # Errors
pub async fn malicious_generate_permutation<'a, F>(
    sh_ctx: SemiHonestContext<'a, F>,
    sort_keys: &[Vec<Replicated<F>>],
    num_bits: u32,
) -> Result<(MaliciousValidator<'a, F>, Vec<MaliciousReplicated<F>>), Error>
where
    F: Field,
{
    let mut malicious_validator = MaliciousValidator::new(sh_ctx.narrow(&Sort(0)));
    let mut m_ctx_bit = malicious_validator.context();
    assert_eq!(sort_keys.len(), num_bits as usize);

    let upgraded_sort_keys = m_ctx_bit.upgrade(sort_keys[0].clone()).await?;
    let bit_0_permutation =
        bit_permutation(m_ctx_bit.narrow(&BitPermutationStep), &upgraded_sort_keys).await?;
    let input_len = u32::try_from(sort_keys[0].len()).unwrap(); // safe, we don't sort more than 1B rows

    let mut composed_less_significant_bits_permutation = bit_0_permutation;
    for bit_num in 1..num_bits {
        let revealed_and_random_permutations = malicious_shuffle_and_reveal_permutation(
            m_ctx_bit.narrow(&ShuffleRevealPermutation),
            input_len,
            composed_less_significant_bits_permutation,
            malicious_validator,
        )
        .await?;

        malicious_validator = MaliciousValidator::new(sh_ctx.narrow(&Sort(bit_num)));
        m_ctx_bit = malicious_validator.context();
        let upgraded_sort_keys = m_ctx_bit
            .upgrade(sort_keys[bit_num as usize].clone())
            .await?;
        let bit_i_sorted_by_less_significant_bits = secureapplyinv(
            m_ctx_bit.narrow(&ApplyInv),
            upgraded_sort_keys,
            (
                revealed_and_random_permutations
                    .randoms_for_shuffle
                    .0
                    .as_slice(),
                revealed_and_random_permutations
                    .randoms_for_shuffle
                    .1
                    .as_slice(),
            ),
            &revealed_and_random_permutations.revealed,
        )
        .await?;

        let bit_i_permutation = bit_permutation(
            m_ctx_bit.narrow(&BitPermutationStep),
            &bit_i_sorted_by_less_significant_bits,
        )
        .await?;

        let composed_i_permutation = compose(
            m_ctx_bit.narrow(&ComposeStep),
            (
                revealed_and_random_permutations
                    .randoms_for_shuffle
                    .0
                    .as_slice(),
                revealed_and_random_permutations
                    .randoms_for_shuffle
                    .1
                    .as_slice(),
            ),
            &revealed_and_random_permutations.revealed,
            bit_i_permutation,
        )
        .await?;
        composed_less_significant_bits_permutation = composed_i_permutation;
    }
    Ok((
        malicious_validator,
        composed_less_significant_bits_permutation,
    ))
}

#[cfg(all(test, not(feature = "shuttle")))]
mod tests {
    use std::iter::zip;

    use rand::seq::SliceRandom;

    use crate::bits::BitArray;
    use crate::protocol::modulus_conversion::{convert_all_bits, convert_all_bits_local};
    use crate::protocol::sort::generate_permutation_opt::generate_permutation_opt;
<<<<<<< HEAD
=======
    use crate::protocol::MatchKey;
>>>>>>> 3a7de605
    use crate::rand::{thread_rng, Rng};
    use crate::secret_sharing::SharedValue;

    use crate::protocol::context::{Context, SemiHonestContext};
    use crate::test_fixture::{join3, Runner};
    use crate::{
        ff::{Field, Fp31},
        protocol::sort::generate_permutation::shuffle_and_reveal_permutation,
        test_fixture::{generate_shares, Reconstruct, TestWorld},
    };

    #[tokio::test]
    pub async fn semi_honest() {
        const COUNT: usize = 5;
        const NUM_MULTI_BITS: u32 = 3;
        let world = TestWorld::new().await;
        let mut rng = thread_rng();

        let mut match_keys = Vec::with_capacity(COUNT);
        match_keys.resize_with(COUNT, || rng.gen::<MatchKey>());

        let mut expected = match_keys.iter().map(|mk| mk.as_u128()).collect::<Vec<_>>();
        expected.sort_unstable();

        let result = world
            .semi_honest(
                match_keys.clone(),
                |ctx: SemiHonestContext<Fp31>, mk_shares| async move {
<<<<<<< HEAD
                    let local_lists =
                        convert_all_bits_local(ctx.role(), &mk_shares, MaskedMatchKey::BITS);
                    let converted_shares =
                        convert_all_bits(&ctx, &local_lists, MaskedMatchKey::BITS, NUM_MULTI_BITS)
=======
                    let local_lists = convert_all_bits_local(ctx.role(), &mk_shares);
                    let converted_shares =
                        convert_all_bits(&ctx, &local_lists, MatchKey::BITS, NUM_MULTI_BITS)
>>>>>>> 3a7de605
                            .await
                            .unwrap();
                    generate_permutation_opt(ctx.narrow("sort"), &converted_shares)
                        .await
                        .unwrap()
                },
            )
            .await;

        let mut mpc_sorted_list = (0..u128::try_from(COUNT).unwrap()).collect::<Vec<_>>();
        for (match_key, index) in zip(match_keys, result.reconstruct()) {
            mpc_sorted_list[index.as_u128() as usize] = match_key.as_u128();
        }

        assert_eq!(expected, mpc_sorted_list);
    }

    #[tokio::test]
    pub async fn test_shuffle_and_reveal_permutation() {
        const BATCHSIZE: u32 = 25;

        let mut rng = thread_rng();

        let mut permutation: Vec<u32> = (0..BATCHSIZE).collect();
        permutation.shuffle(&mut rng);

        let world = TestWorld::new().await;
        let [ctx0, ctx1, ctx2] = world.contexts();
        let permutation: Vec<u128> = permutation.iter().map(|x| u128::from(*x)).collect();

        let [perm0, perm1, perm2] = generate_shares::<Fp31>(&permutation);

        let h0_future =
            shuffle_and_reveal_permutation(ctx0.narrow("shuffle_reveal"), BATCHSIZE, perm0);
        let h1_future =
            shuffle_and_reveal_permutation(ctx1.narrow("shuffle_reveal"), BATCHSIZE, perm1);
        let h2_future =
            shuffle_and_reveal_permutation(ctx2.narrow("shuffle_reveal"), BATCHSIZE, perm2);

        let perms_and_randoms = join3(h0_future, h1_future, h2_future).await;

        assert_eq!(perms_and_randoms[0].revealed, perms_and_randoms[1].revealed);
        assert_eq!(perms_and_randoms[1].revealed, perms_and_randoms[2].revealed);

        assert_eq!(
            perms_and_randoms[0].randoms_for_shuffle.0,
            perms_and_randoms[2].randoms_for_shuffle.1
        );
        assert_eq!(
            perms_and_randoms[1].randoms_for_shuffle.0,
            perms_and_randoms[0].randoms_for_shuffle.1
        );
        assert_eq!(
            perms_and_randoms[2].randoms_for_shuffle.0,
            perms_and_randoms[1].randoms_for_shuffle.1
        );
    }
}<|MERGE_RESOLUTION|>--- conflicted
+++ resolved
@@ -235,7 +235,7 @@
 #[allow(dead_code)]
 #[embed_doc_image("malicious_sort", "images/sort/malicious-sort.png")]
 /// Returns a sort permutation in a malicious context.
-/// This runs sort in a malicious context. The caller is responsible to validate the accumulater contents and downgrade context to Semi-honest before calling this function
+/// This runs sort in a malicious context. The caller is responsible to validate the accumulator contents and downgrade context to Semi-honest before calling this function
 /// The function takes care of upgrading and validating while the sort protocol runs.
 /// It then returns a semi honest context with output in Replicated format. The caller should then upgrade the output and context before moving forward
 ///
@@ -349,10 +349,7 @@
     use crate::bits::BitArray;
     use crate::protocol::modulus_conversion::{convert_all_bits, convert_all_bits_local};
     use crate::protocol::sort::generate_permutation_opt::generate_permutation_opt;
-<<<<<<< HEAD
-=======
     use crate::protocol::MatchKey;
->>>>>>> 3a7de605
     use crate::rand::{thread_rng, Rng};
     use crate::secret_sharing::SharedValue;
 
@@ -381,16 +378,9 @@
             .semi_honest(
                 match_keys.clone(),
                 |ctx: SemiHonestContext<Fp31>, mk_shares| async move {
-<<<<<<< HEAD
-                    let local_lists =
-                        convert_all_bits_local(ctx.role(), &mk_shares, MaskedMatchKey::BITS);
-                    let converted_shares =
-                        convert_all_bits(&ctx, &local_lists, MaskedMatchKey::BITS, NUM_MULTI_BITS)
-=======
                     let local_lists = convert_all_bits_local(ctx.role(), &mk_shares);
                     let converted_shares =
                         convert_all_bits(&ctx, &local_lists, MatchKey::BITS, NUM_MULTI_BITS)
->>>>>>> 3a7de605
                             .await
                             .unwrap();
                     generate_permutation_opt(ctx.narrow("sort"), &converted_shares)
