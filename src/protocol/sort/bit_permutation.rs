use std::iter::{repeat, zip};

use crate::{
    error::Error,
    ff::Field,
    protocol::{context::Context, RecordId},
    secret_sharing::SecretSharing,
};

use embed_doc_image::embed_doc_image;
use futures::future::try_join_all;

/// This is an implementation of `GenBitPerm` (Algorithm 3) described in:
/// "An Efficient Secure Three-Party Sorting Protocol with an Honest Majority"
/// by K. Chida, K. Hamada, D. Ikarashi, R. Kikuchi, N. Kiribuchi, and B. Pinkas
/// <https://eprint.iacr.org/2019/695.pdf>.
#[embed_doc_image("bit_permutation", "images/sort/bit_permutations.png")]
/// Protocol to compute a secret sharing of a permutation, after sorting on just one bit.
///
/// At a high level, the protocol works as follows:
/// 1. Start with a list of `n` secret shares `[x_1]` ... `[x_n]` where each is a secret sharing of either zero or one.
/// 2. Create a vector of length `2*n` where the first `n` rows have the values `[1 - x_1]` ... `[1 - x_n]`
/// and the next `n` rows have the value `[x_1]` ... `[x_n]`
/// 3. Compute a new vector of length `2*n` by computing the running sum of the vector from step 2.
/// 4. Compute another vector of length `2*n` by multipling the vectors from steps 2 and 3 element-wise.
/// 5. Compute the final output, a vector of length `n`. Each element `i` in this output vector is the sum of
/// the elements at index `i` and `i+n` from the vector computed in step 4.
///
/// ![Bit Permutation steps][bit_permutation]
/// ## Panics
/// In case the function is unable to get double size of output from multiplication step, the code will panic
///
/// ## Errors
/// It will propagate errors from multiplication protocol.
pub async fn bit_permutation<'a, F: Field, S: SecretSharing<F>, C: Context<F, Share = S>>(
    ctx: C,
    input: &[S],
) -> Result<Vec<S>, Error> {
    let share_of_one = ctx.share_of_one();

    let mult_input = zip(repeat(share_of_one.clone()), input)
        .map(|(one, x)| one - x)
        .chain(input.iter().cloned())
        .scan(S::default(), |sum, x| {
            *sum += &x;
            Some((x, sum.clone()))
        });

    let async_multiply =
        zip(repeat(ctx), mult_input)
            .enumerate()
            .map(|(i, (ctx, (x, sum)))| async move {
                let record_id = RecordId::from(i);
                ctx.multiply(record_id, &x, &sum).await
            });
    let mut mult_output = try_join_all(async_multiply).await?;

    debug_assert!(mult_output.len() == input.len() * 2);
    // Generate permutation location
    let len = mult_output.len() / 2;
    for i in 0..len {
        // we are subtracting "1" from the result since this protocol returns 1-index permutation whereas all other
        // protocols expect 0-indexed permutation
        let less_one = mult_output[i + len].clone() - &share_of_one;
        mult_output[i] = less_one + &mult_output[i];
    }
    mult_output.truncate(len);
    Ok(mult_output)
}

#[cfg(test)]
mod tests {
<<<<<<< HEAD
    use rand::rngs::mock::StepRng;

    use crate::{
        ff::Fp31,
        protocol::{sort::bit_permutation::bit_permutation, QueryId},
        test_fixture::{
            join3, make_contexts, make_malicious_contexts, make_world, share, share_malicious,
            validate_and_reconstruct, validate_list_of_shares, validate_list_of_shares_malicious,
        },
    };

    #[tokio::test]
    pub async fn semi_honest() {
        // With this input, for stable sort we expect all 0's to line up before 1's.
        // The expected sort order is same as expected_sort_output.
        const INPUT: &[u128] = &[1, 0, 1, 0, 0, 1, 0];
        const EXPECTED: &[u128] = &[4, 0, 5, 1, 2, 6, 3];

        let world = make_world(QueryId);
        let [ctx0, ctx1, ctx2] = make_contexts::<Fp31>(&world);
        let mut rand = StepRng::new(100, 1);
=======
    use crate::{
        ff::Fp31,
        protocol::{sort::bit_permutation::bit_permutation, QueryId},
        test_fixture::{validate_list_of_shares, Runner, TestWorld},
    };

    // With this input, for stable sort we expect all 0's to line up before 1's.
    // The expected sort order is same as expected_sort_output.
    const INPUT: &[u128] = &[1, 0, 1, 0, 0, 1, 0];
    const EXPECTED: &[u128] = &[4, 0, 5, 1, 2, 6, 3];
>>>>>>> c025d33b

    #[tokio::test]
    pub async fn semi_honest() {
        let world = TestWorld::new(QueryId);

<<<<<<< HEAD
        let result: [_; 3] = join3(h0_future, h1_future, h2_future).await;
=======
        let result = world
            .semi_honest(
                INPUT.iter().map(|x| Fp31::from(*x)),
                |ctx, m_shares| async move { bit_permutation(ctx, &m_shares).await.unwrap() },
            )
            .await;
>>>>>>> c025d33b

        validate_list_of_shares(EXPECTED, &result);
    }

    #[tokio::test]
    pub async fn malicious() {
<<<<<<< HEAD
        // With this input, for stable sort we expect all 0's to line up before 1's.
        // The expected sort order is same as expected_sort_output.
        const INPUT: &[u128] = &[1, 0, 1, 0, 0, 1, 0];
        const EXPECTED: &[u128] = &[4, 0, 5, 1, 2, 6, 3];
=======
        let world = TestWorld::new(QueryId);
>>>>>>> c025d33b

        let result = world
            .malicious(
                INPUT.iter().map(|x| Fp31::from(*x)),
                |ctx, m_shares| async move { bit_permutation(ctx, &m_shares).await.unwrap() },
            )
            .await;

<<<<<<< HEAD
        let mut rand = StepRng::new(100, 1);

        let mut shares = [
            Vec::with_capacity(INPUT.len()),
            Vec::with_capacity(INPUT.len()),
            Vec::with_capacity(INPUT.len()),
        ];
        for i in INPUT {
            let share = share_malicious(Fp31::from(*i), r, &mut rand);
            for (i, share) in share.into_iter().enumerate() {
                shares[i].push(share);
            }
        }

        let h0_future = bit_permutation(mc0.ctx, shares[0].as_slice());
        let h1_future = bit_permutation(mc1.ctx, shares[1].as_slice());
        let h2_future = bit_permutation(mc2.ctx, shares[2].as_slice());

        let result: [_; 3] = join3(h0_future, h1_future, h2_future).await;

        validate_list_of_shares_malicious(r, EXPECTED, &result);
=======
        validate_list_of_shares(EXPECTED, &result);
>>>>>>> c025d33b
    }
}<|MERGE_RESOLUTION|>--- conflicted
+++ resolved
@@ -70,29 +70,6 @@
 
 #[cfg(test)]
 mod tests {
-<<<<<<< HEAD
-    use rand::rngs::mock::StepRng;
-
-    use crate::{
-        ff::Fp31,
-        protocol::{sort::bit_permutation::bit_permutation, QueryId},
-        test_fixture::{
-            join3, make_contexts, make_malicious_contexts, make_world, share, share_malicious,
-            validate_and_reconstruct, validate_list_of_shares, validate_list_of_shares_malicious,
-        },
-    };
-
-    #[tokio::test]
-    pub async fn semi_honest() {
-        // With this input, for stable sort we expect all 0's to line up before 1's.
-        // The expected sort order is same as expected_sort_output.
-        const INPUT: &[u128] = &[1, 0, 1, 0, 0, 1, 0];
-        const EXPECTED: &[u128] = &[4, 0, 5, 1, 2, 6, 3];
-
-        let world = make_world(QueryId);
-        let [ctx0, ctx1, ctx2] = make_contexts::<Fp31>(&world);
-        let mut rand = StepRng::new(100, 1);
-=======
     use crate::{
         ff::Fp31,
         protocol::{sort::bit_permutation::bit_permutation, QueryId},
@@ -103,36 +80,24 @@
     // The expected sort order is same as expected_sort_output.
     const INPUT: &[u128] = &[1, 0, 1, 0, 0, 1, 0];
     const EXPECTED: &[u128] = &[4, 0, 5, 1, 2, 6, 3];
->>>>>>> c025d33b
 
     #[tokio::test]
     pub async fn semi_honest() {
         let world = TestWorld::new(QueryId);
 
-<<<<<<< HEAD
-        let result: [_; 3] = join3(h0_future, h1_future, h2_future).await;
-=======
         let result = world
             .semi_honest(
                 INPUT.iter().map(|x| Fp31::from(*x)),
                 |ctx, m_shares| async move { bit_permutation(ctx, &m_shares).await.unwrap() },
             )
             .await;
->>>>>>> c025d33b
 
         validate_list_of_shares(EXPECTED, &result);
     }
 
     #[tokio::test]
     pub async fn malicious() {
-<<<<<<< HEAD
-        // With this input, for stable sort we expect all 0's to line up before 1's.
-        // The expected sort order is same as expected_sort_output.
-        const INPUT: &[u128] = &[1, 0, 1, 0, 0, 1, 0];
-        const EXPECTED: &[u128] = &[4, 0, 5, 1, 2, 6, 3];
-=======
         let world = TestWorld::new(QueryId);
->>>>>>> c025d33b
 
         let result = world
             .malicious(
@@ -141,30 +106,6 @@
             )
             .await;
 
-<<<<<<< HEAD
-        let mut rand = StepRng::new(100, 1);
-
-        let mut shares = [
-            Vec::with_capacity(INPUT.len()),
-            Vec::with_capacity(INPUT.len()),
-            Vec::with_capacity(INPUT.len()),
-        ];
-        for i in INPUT {
-            let share = share_malicious(Fp31::from(*i), r, &mut rand);
-            for (i, share) in share.into_iter().enumerate() {
-                shares[i].push(share);
-            }
-        }
-
-        let h0_future = bit_permutation(mc0.ctx, shares[0].as_slice());
-        let h1_future = bit_permutation(mc1.ctx, shares[1].as_slice());
-        let h2_future = bit_permutation(mc2.ctx, shares[2].as_slice());
-
-        let result: [_; 3] = join3(h0_future, h1_future, h2_future).await;
-
-        validate_list_of_shares_malicious(r, EXPECTED, &result);
-=======
         validate_list_of_shares(EXPECTED, &result);
->>>>>>> c025d33b
     }
 }