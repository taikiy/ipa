pub mod context;
mod modulus_conversion;
mod reveal;
mod securemul;
pub mod sort;

use crate::error::Error;
use std::fmt::{Debug, Display, Formatter};
use std::hash::Hash;

use crate::helpers::prss::SpaceIndex;

use self::sort::SortStep;

/// Defines a unique step of the IPA protocol. Step is a transformation that takes an input
/// in form of a share or set of shares and produces the secret-shared output.
///
/// Some examples of what defines a step include sorting secret shares, converting them from
/// one format to another etc.
///
/// Steps may form a hierarchy where top-level steps describe large building blocks for IPA protocol
/// (such as sort shares, convert shares, apply DP, etc) and bottom-level steps are granular enough
/// to be used to uniquely identify multiplications happening concurrently.
///
/// For testing purposes we also implement completely bogus steps that don't make much sense
/// but used to simplify testing of individual components. Those implementations are hidden behind
/// `[cfg(test)]` flag and shouldn't be considered for any purpose except unit testing.
///
/// See `IPAProtocolStep` for a canonical implementation of this trait. Every time we switch to
/// use a new circuit, there will be an additional struct/enum that implements `Step`, but eventually
/// it should converge to a single implementation.
pub trait Step:
    Copy + Clone + Debug + Display + Eq + Hash + Send + TryFrom<String, Error = Error> + 'static
{
}

/// Set of steps that define the IPA protocol.
#[derive(Debug, Copy, Clone, PartialEq, Eq, Hash)]
pub enum IPAProtocolStep {
    /// Convert from XOR shares to Replicated shares
    ConvertShares,
    /// Sort shares by the match key
    Sort(SortStep),
}

<<<<<<< HEAD
impl IPAProtocolStep {
    const CONVERT_SHARES_STR: &'static str = "convert-shares";
    const SORT_STR: &'static str = "sort";
}

impl TryFrom<String> for IPAProtocolStep {
    type Error = Error;

    fn try_from(value: String) -> Result<Self, Self::Error> {
        let value = value.strip_prefix('/').unwrap_or(&value).to_lowercase();
        if value == Self::CONVERT_SHARES_STR {
            Ok(Self::ConvertShares)
        } else if let Some(rem) = value.strip_prefix(Self::SORT_STR) {
            Ok(Self::Sort(String::from(rem).try_into()?))
        } else {
            Err(Error::path_parse_error(&value))
        }
    }
}

impl Display for IPAProtocolStep {
    fn fmt(&self, f: &mut Formatter<'_>) -> std::fmt::Result {
        match self {
            Self::ConvertShares => write!(f, "{}", Self::CONVERT_SHARES_STR),
            Self::Sort(_) => write!(f, "{}", Self::SORT_STR),
        }
    }
}

=======
impl Debug for IPAProtocolStep {
    fn fmt(&self, f: &mut Formatter<'_>) -> std::fmt::Result {
        write!(f, "IPA/")?;
        match self {
            IPAProtocolStep::ConvertShares => {
                write!(f, "ConvertShares")
            }
            IPAProtocolStep::Sort(sort_step) => {
                write!(f, "Sort/{:?}", sort_step)
            }
        }
    }
}

>>>>>>> fb9eeffe
impl Step for IPAProtocolStep {}

impl SpaceIndex for IPAProtocolStep {
    const MAX: usize = 2;

    fn as_usize(&self) -> usize {
        match self {
            IPAProtocolStep::ConvertShares => 0,
            IPAProtocolStep::Sort(_) => 1,
        }
    }
}

<<<<<<< HEAD
#[derive(Debug, Copy, Clone, PartialEq, Eq, Hash)]
pub enum SortStep {
    BitPermutations,
}

impl SortStep {
    const BIT_PERMUTATIONS_STR: &'static str = "bit-permutations";
}

impl Display for SortStep {
    fn fmt(&self, f: &mut Formatter<'_>) -> std::fmt::Result {
        match self {
            Self::BitPermutations => write!(f, "{}", Self::BIT_PERMUTATIONS_STR),
        }
    }
}

impl TryFrom<String> for SortStep {
    type Error = Error;

    fn try_from(value: String) -> Result<Self, Self::Error> {
        let value = value.strip_prefix('/').unwrap_or(&value).to_lowercase();
        match value.as_str() {
            Self::BIT_PERMUTATIONS_STR => Ok(Self::BitPermutations),
            _ => Err(Error::path_parse_error(&value)),
        }
    }
}

impl Step for SortStep {}

impl SpaceIndex for SortStep {
    const MAX: usize = 1;

    fn as_usize(&self) -> usize {
        0
    }
}

=======
>>>>>>> fb9eeffe
/// Unique identifier of the MPC query requested by report collectors
/// TODO: Generating this unique id may be tricky as it may involve communication between helpers and
/// them collaborating on constructing this unique id. These details haven't been flushed out yet,
/// so for now it is just an empty struct. Once we know more about it, we will make necessary
/// amendments to it
#[derive(Copy, Clone, Debug, PartialEq, Eq, Hash)]
#[cfg_attr(
    feature = "serde",
    derive(serde::Deserialize),
    serde(try_from = "String")
)]
pub struct QueryId;

impl Display for QueryId {
    fn fmt(&self, f: &mut Formatter<'_>) -> std::fmt::Result {
        // dummy value for now
        write!(f, "0")
    }
}

impl TryFrom<String> for QueryId {
    type Error = Error;

    fn try_from(value: String) -> Result<Self, Self::Error> {
        // dummy value for now
        (value == "0")
            .then_some(QueryId)
            .ok_or_else(|| Error::path_parse_error(&value))
    }
}

/// Unique identifier of the record inside the query. Support up to `$2^32$` max records because
/// of the assumption that the maximum input is 1B records per query.
#[derive(Copy, Clone, Debug, PartialEq, Eq, Hash)]
#[cfg_attr(feature = "enable-serde", derive(serde::Serialize, serde::Deserialize))]
pub struct RecordId(u32);

impl From<u32> for RecordId {
    fn from(v: u32) -> Self {
        RecordId(v)
    }
}

impl From<RecordId> for u128 {
    fn from(r: RecordId) -> Self {
        r.0.into()
    }
}<|MERGE_RESOLUTION|>--- conflicted
+++ resolved
@@ -5,12 +5,10 @@
 pub mod sort;
 
 use crate::error::Error;
+use crate::helpers::prss::SpaceIndex;
+use crate::protocol::sort::SortStep;
 use std::fmt::{Debug, Display, Formatter};
 use std::hash::Hash;
-
-use crate::helpers::prss::SpaceIndex;
-
-use self::sort::SortStep;
 
 /// Defines a unique step of the IPA protocol. Step is a transformation that takes an input
 /// in form of a share or set of shares and produces the secret-shared output.
@@ -43,7 +41,6 @@
     Sort(SortStep),
 }
 
-<<<<<<< HEAD
 impl IPAProtocolStep {
     const CONVERT_SHARES_STR: &'static str = "convert-shares";
     const SORT_STR: &'static str = "sort";
@@ -73,22 +70,6 @@
     }
 }
 
-=======
-impl Debug for IPAProtocolStep {
-    fn fmt(&self, f: &mut Formatter<'_>) -> std::fmt::Result {
-        write!(f, "IPA/")?;
-        match self {
-            IPAProtocolStep::ConvertShares => {
-                write!(f, "ConvertShares")
-            }
-            IPAProtocolStep::Sort(sort_step) => {
-                write!(f, "Sort/{:?}", sort_step)
-            }
-        }
-    }
-}
-
->>>>>>> fb9eeffe
 impl Step for IPAProtocolStep {}
 
 impl SpaceIndex for IPAProtocolStep {
@@ -102,48 +83,6 @@
     }
 }
 
-<<<<<<< HEAD
-#[derive(Debug, Copy, Clone, PartialEq, Eq, Hash)]
-pub enum SortStep {
-    BitPermutations,
-}
-
-impl SortStep {
-    const BIT_PERMUTATIONS_STR: &'static str = "bit-permutations";
-}
-
-impl Display for SortStep {
-    fn fmt(&self, f: &mut Formatter<'_>) -> std::fmt::Result {
-        match self {
-            Self::BitPermutations => write!(f, "{}", Self::BIT_PERMUTATIONS_STR),
-        }
-    }
-}
-
-impl TryFrom<String> for SortStep {
-    type Error = Error;
-
-    fn try_from(value: String) -> Result<Self, Self::Error> {
-        let value = value.strip_prefix('/').unwrap_or(&value).to_lowercase();
-        match value.as_str() {
-            Self::BIT_PERMUTATIONS_STR => Ok(Self::BitPermutations),
-            _ => Err(Error::path_parse_error(&value)),
-        }
-    }
-}
-
-impl Step for SortStep {}
-
-impl SpaceIndex for SortStep {
-    const MAX: usize = 1;
-
-    fn as_usize(&self) -> usize {
-        0
-    }
-}
-
-=======
->>>>>>> fb9eeffe
 /// Unique identifier of the MPC query requested by report collectors
 /// TODO: Generating this unique id may be tricky as it may involve communication between helpers and
 /// them collaborating on constructing this unique id. These details haven't been flushed out yet,
