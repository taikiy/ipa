pub mod aggregation;
pub mod attribution;
pub mod basics;
pub mod boolean;
pub mod context;
pub mod dp;
pub mod ipa;
#[cfg(feature = "ipa-prf")]
pub mod ipa_prf;
pub mod modulus_conversion;
<<<<<<< HEAD
=======
pub mod prf_sharding;
>>>>>>> 57c3e2f2
pub mod prss;
pub mod sort;
pub mod step;

use std::{
    fmt::{Debug, Display, Formatter},
    hash::Hash,
    ops::{Add, AddAssign},
};

pub use basics::BasicProtocols;

use crate::{
    error::Error,
    ff::{Gf32Bit, Gf3Bit, Gf40Bit, Gf8Bit},
};

pub type MatchKey = Gf40Bit;
pub type BreakdownKey = Gf8Bit;
pub type TriggerValue = Gf3Bit;
pub type Timestamp = Gf32Bit;

/// Unique identifier of the MPC query requested by report collectors
/// TODO(615): Generating this unique id may be tricky as it may involve communication between helpers and
/// them collaborating on constructing this unique id. These details haven't been flushed out yet,
/// so for now it is just an empty struct. Once we know more about it, we will make necessary
/// amendments to it
#[derive(Copy, Clone, Debug, PartialEq, Eq, Hash)]
#[cfg_attr(
    feature = "serde",
    derive(serde::Serialize, serde::Deserialize),
    serde(into = "&'static str", try_from = "&str")
)]
pub struct QueryId;

impl Display for QueryId {
    fn fmt(&self, f: &mut Formatter<'_>) -> std::fmt::Result {
        // fail when query id becomes meaningful and change the display implementation
        let _: QueryId = QueryId;
        write!(f, "{self:?}")
    }
}

impl QueryId {
    fn repr() -> &'static str {
        "0"
    }
}

impl AsRef<str> for QueryId {
    fn as_ref(&self) -> &str {
        QueryId::repr()
    }
}

impl From<QueryId> for &'static str {
    fn from(_: QueryId) -> Self {
        QueryId::repr()
    }
}

impl TryFrom<&str> for QueryId {
    type Error = Error;

    fn try_from(value: &str) -> Result<Self, Self::Error> {
        if value == QueryId::repr() {
            Ok(QueryId)
        } else {
            Err(Error::path_parse_error(value))
        }
    }
}

/// Unique identifier of the record inside the query. Support up to `$2^32$` max records because
/// of the assumption that the maximum input is 1B records per query.
#[derive(Copy, Clone, Debug, PartialEq, Eq, PartialOrd, Ord, Hash)]
#[cfg_attr(feature = "enable-serde", derive(serde::Serialize, serde::Deserialize))]
pub struct RecordId(u32);

impl Display for RecordId {
    fn fmt(&self, f: &mut Formatter<'_>) -> std::fmt::Result {
        write!(f, "{}", self.0)
    }
}

impl From<u32> for RecordId {
    fn from(v: u32) -> Self {
        RecordId(v)
    }
}

impl From<usize> for RecordId {
    fn from(v: usize) -> Self {
        RecordId::from(u32::try_from(v).unwrap())
    }
}

/// This implementation exists because I am tired of typing `RecordId::from(0_u32)` in tests.
/// I simply want to be able to say `RecordId::from(0)` there.
#[cfg(test)]
impl From<i32> for RecordId {
    fn from(v: i32) -> Self {
        assert!(v >= 0, "Record identifier must be a non-negative number");

        RecordId::from(u32::try_from(v).unwrap())
    }
}

impl RecordId {
    pub(crate) const FIRST: Self = Self(0);
}

impl From<RecordId> for u128 {
    fn from(r: RecordId) -> Self {
        r.0.into()
    }
}

impl From<RecordId> for u32 {
    fn from(v: RecordId) -> Self {
        v.0
    }
}

impl From<RecordId> for usize {
    fn from(r: RecordId) -> Self {
        r.0 as usize
    }
}

impl Add<usize> for RecordId {
    type Output = Self;

    fn add(self, rhs: usize) -> Self::Output {
        RecordId::from(usize::try_from(self.0).unwrap() + rhs)
    }
}

impl AddAssign<usize> for RecordId {
    fn add_assign(&mut self, rhs: usize) {
        self.0 += u32::try_from(rhs).unwrap();
    }
}

/// Helper used when an operation may or may not be associated with a specific record. This is
/// also used to prevent some kinds of invalid uses of record ID iteration. For example, trying to
/// use the record ID to iterate over both the inner and outer vectors in a `Vec<Vec<T>>` is an
/// error. Instead, one level of iteration can use the record ID and the other can use something
/// like a `BitOpStep`.
///
/// There are some doc tests on `UpgradeContext` showing the use of `RecordBinding`.
pub trait RecordBinding: Copy + Send + Sync + 'static {}

#[derive(Clone, Copy)]
pub struct NoRecord;
impl RecordBinding for NoRecord {}

impl RecordBinding for RecordId {}<|MERGE_RESOLUTION|>--- conflicted
+++ resolved
@@ -5,13 +5,8 @@
 pub mod context;
 pub mod dp;
 pub mod ipa;
-#[cfg(feature = "ipa-prf")]
-pub mod ipa_prf;
 pub mod modulus_conversion;
-<<<<<<< HEAD
-=======
 pub mod prf_sharding;
->>>>>>> 57c3e2f2
 pub mod prss;
 pub mod sort;
 pub mod step;
