pub mod accumulate_credit;
pub mod aggregate_credit;
pub mod apply_attribution_window;
pub mod credit_capping;
pub mod input;

use self::{
    accumulate_credit::accumulate_credit,
    aggregate_credit::aggregate_credit,
    apply_attribution_window::apply_attribution_window,
    credit_capping::credit_capping,
    input::{
        MCAggregateCreditOutputRow, MCApplyAttributionWindowInputRow,
        MCCappedCreditsWithAggregationBit,
    },
};
use crate::{
    error::Error,
<<<<<<< HEAD
    ff::{Field, GaloisField, Gf2, PrimeField, Serializable},
    helpers::query::IpaQueryConfig,
    protocol::{
        basics::SecureMul,
        boolean::{bitwise_equal::bitwise_equal_gf2, or::or, RandomBits},
        context::{Context, UpgradableContext, UpgradedContext, Validator},
        ipa::IPAModulusConvertedInputRow,
        modulus_conversion::{convert_bit, convert_bit_local, BitConversionTriple},
        sort::generate_permutation::ShuffledPermutationWrapper,
        BasicProtocols, RecordId, Substep,
    },
=======
    ff::{Field, Gf2},
    protocol::{basics::SecureMul, boolean::or::or, context::Context, BasicProtocols, RecordId},
>>>>>>> 00f6af26
    repeat64str,
    secret_sharing::{
        replicated::{
            malicious::{DowngradeMalicious, ExtendableField},
            semi_honest::{AdditiveShare as Replicated, AdditiveShare as SemiHonestAdditiveShare},
        },
        Linear as LinearSecretSharing,
    },
    seq_join::assert_send,
};
use futures::future::try_join;
use std::iter::{empty, once, zip};

<<<<<<< HEAD
/// Performs a set of attribution protocols on the sorted IPA input.
///
/// # Errors
/// propagates errors from multiplications
pub async fn secure_attribution<C, S, SB, F, BK>(
    sh_ctx: C,
    validator: C::Validator<F>,
    binary_validator: C::Validator<Gf2>,
    sorted_match_keys: Vec<Vec<SB>>,
    sorted_rows: Vec<IPAModulusConvertedInputRow<F, S>>,
    config: IpaQueryConfig,
) -> Result<Vec<MCAggregateCreditOutputRow<F, SemiHonestAdditiveShare<F>, BK>>, Error>
where
    C: UpgradableContext,
    C::UpgradedContext<F>: UpgradedContext<F, Share = S> + RandomBits<F, Share = S>,
    S: LinearSecretSharing<F> + BasicProtocols<C::UpgradedContext<F>, F> + Serializable + 'static,
    C::UpgradedContext<Gf2>: UpgradedContext<Gf2, Share = SB> + Context,
    SB: LinearSecretSharing<Gf2> + BasicProtocols<C::UpgradedContext<Gf2>, Gf2> + 'static,
    Vec<SB>: DowngradeMalicious<Target = Vec<SemiHonestAdditiveShare<Gf2>>>,
    F: PrimeField + ExtendableField,
    BK: GaloisField,
    ShuffledPermutationWrapper<S, C::UpgradedContext<F>>: DowngradeMalicious<Target = Vec<u32>>,
    MCCappedCreditsWithAggregationBit<F, S>: DowngradeMalicious<
        Target = MCCappedCreditsWithAggregationBit<F, SemiHonestAdditiveShare<F>>,
    >,
    MCAggregateCreditOutputRow<F, S, BK>:
        DowngradeMalicious<Target = MCAggregateCreditOutputRow<F, SemiHonestAdditiveShare<F>, BK>>,
{
    let m_ctx = validator.context();
    let m_binary_ctx = binary_validator.context();

    let helper_bits_gf2 = compute_helper_bits_gf2(m_binary_ctx, &sorted_match_keys).await?;
    let validated_helper_bits_gf2 = binary_validator.validate(helper_bits_gf2).await?;
    let semi_honest_fp_helper_bits =
        mod_conv_helper_bits(sh_ctx.clone(), &validated_helper_bits_gf2).await?;
    let helper_bits = once(S::ZERO)
        .chain(m_ctx.upgrade(semi_honest_fp_helper_bits).await?)
        .collect::<Vec<_>>();

    let is_trigger_bits = sorted_rows
        .iter()
        .map(|x| x.is_trigger_bit.clone())
        .collect::<Vec<_>>();
    let stop_bits = compute_stop_bits(m_ctx.clone(), &is_trigger_bits, &helper_bits)
        .await?
        .collect::<Vec<_>>();

    let attribution_input_rows = zip(sorted_rows, helper_bits)
        .map(|(row, hb)| {
            MCApplyAttributionWindowInputRow::new(
                row.timestamp,
                row.is_trigger_bit,
                hb,
                row.breakdown_key,
                row.trigger_value,
            )
        })
        .collect::<Vec<_>>();

    let windowed_reports = apply_attribution_window(
        m_ctx.narrow(&AttributionStep::ApplyAttributionWindow),
        &attribution_input_rows,
        &stop_bits,
        config.attribution_window_seconds,
    )
    .await?;

    let accumulated_credits = accumulate_credit(
        m_ctx.narrow(&AttributionStep::AccumulateCredit),
        &windowed_reports,
        &stop_bits,
        config.per_user_credit_cap,
        config.attribution_window_seconds,
    )
    .await?;

    let user_capped_credits = credit_capping(
        m_ctx.narrow(&AttributionStep::PerformUserCapping),
        &accumulated_credits,
        config.per_user_credit_cap,
    )
    .await?;

    let (validator, output) = aggregate_credit(
        validator,
        sh_ctx,
        user_capped_credits.into_iter(),
        config.max_breakdown_key,
        config.num_multi_bits,
    )
    .await?;

    //Validate before returning the result to the report collector
    validator.validate(output).await
}

#[derive(Debug, Clone, Copy, PartialEq, Eq, Hash)]
pub enum AttributionStep {
    ApplyAttributionWindow,
    AccumulateCredit,
    PerformUserCapping,
}

impl Substep for AttributionStep {}

impl AsRef<str> for AttributionStep {
    fn as_ref(&self) -> &str {
        match self {
            Self::ApplyAttributionWindow => "apply_attribution_window",
            Self::AccumulateCredit => "accumulate_credit",
            Self::PerformUserCapping => "user_capping",
        }
    }
}

///
=======
>>>>>>> 00f6af26
/// Computes a "prefix-OR" operation starting on each element in the list.
/// Stops as soon as `helper_bits` indicates the following rows are not from
/// the same `match key`.
///
/// `should_add_on_first_iteration` is a performance optimization.
/// If the caller has foreknowledge that there will never be any two adjacent
/// rows, *both* containing a 1, then it is safe to pass `true`, which will
/// simply add values on the first iteration (thereby saving one multiplication
/// per row). If the caller does not know of any such guarantee, `false` should
/// be passed.
///
/// ## Errors
/// Fails if the multiplication protocol fails.
///
/// ## Panics
/// Nah, it doesn't.
///
pub async fn prefix_or_binary_tree_style<F, C, S>(
    ctx: C,
    stop_bits: &[S],
    uncapped_credits: &[S],
    should_add_on_first_iteration: bool,
) -> Result<Vec<S>, Error>
where
    F: Field,
    C: Context,
    S: LinearSecretSharing<F> + BasicProtocols<C, F>,
{
    assert_eq!(stop_bits.len() + 1, uncapped_credits.len());

    let num_rows = uncapped_credits.len();

    let mut uncapped_credits = uncapped_credits.to_owned();

    // This vector is updated in each iteration to help accumulate credits
    // and determine when to stop accumulating.
    let mut stop_bits = stop_bits.to_owned();

    // Each loop the "step size" is doubled. This produces a "binary tree" like behavior
    for (depth, step_size) in std::iter::successors(Some(1_usize), |prev| prev.checked_mul(2))
        .take_while(|&v| v < num_rows)
        .enumerate()
    {
        let first_iteration = step_size == 1;
        let end = num_rows - step_size;
        let next_end = usize::saturating_sub(num_rows, 2 * step_size);
        let depth_i_ctx = ctx.narrow(&InteractionPatternStep::from(depth));
        let new_credit_ctx = depth_i_ctx
            .narrow(&Step::CurrentStopBitTimesSuccessorCredit)
            .set_total_records(end);
        let credit_or_ctx = depth_i_ctx
            .narrow(&Step::CurrentCreditOrCreditUpdate)
            .set_total_records(end);
        let new_stop_bit_ctx = depth_i_ctx
            .narrow(&Step::CurrentStopBitTimesSuccessorStopBit)
            .set_total_records(next_end);
        let mut credit_update_futures = Vec::with_capacity(end);
        let mut stop_bit_futures = Vec::with_capacity(end);

        for i in 0..end {
            let c1 = new_credit_ctx.clone();
            let c2 = new_stop_bit_ctx.clone();
            let c3 = credit_or_ctx.clone();
            let record_id = RecordId::from(i);
            let current_stop_bit = &stop_bits[i];
            let sibling_credit = &uncapped_credits[i + step_size];
            let current_credit = &uncapped_credits[i];

            credit_update_futures.push(async move {
                let credit_update = current_stop_bit
                    .multiply(sibling_credit, c1, record_id)
                    .await?;
                if first_iteration && should_add_on_first_iteration {
                    Ok(credit_update + current_credit)
                } else {
                    or(c3, record_id, current_credit, &credit_update).await
                }
            });
            if i < next_end {
                let sibling_stop_bit = &stop_bits[i + step_size];
                stop_bit_futures.push(async move {
                    current_stop_bit
                        .multiply(sibling_stop_bit, c2, record_id)
                        .await
                });
            }
        }

        let (stop_bit_updates, credit_updates) = try_join(
            assert_send(ctx.try_join(stop_bit_futures)),
            assert_send(ctx.try_join(credit_update_futures)),
        )
        .await?;

        stop_bit_updates
            .into_iter()
            .enumerate()
            .for_each(|(i, stop_bit_update)| {
                stop_bits[i] = stop_bit_update;
            });
        credit_updates
            .into_iter()
            .enumerate()
            .for_each(|(i, credit_update)| {
                uncapped_credits[i] = credit_update;
            });
    }
    Ok(uncapped_credits)
}

///
/// Computes `SUM(credits[i] through credits[i + n])` where `n` is the number of "matching rows", as indicated by the `helper_bits`
/// This result is saved as `credits\[i\]`.
///
/// Helper bits should be a sharing of either `1` or `0` for each row, indicating if that row "matches" the row preceding it.
///
/// ## Errors
/// Fails if the multiplication protocol fails.
///
/// ## Panics
/// Nah, it doesn't.
///
pub async fn do_the_binary_tree_thing<F, C, S>(
    ctx: C,
    mut stop_bits: Vec<S>,
    values: &mut [S],
) -> Result<(), Error>
where
    F: Field,
    C: Context,
    S: LinearSecretSharing<F> + SecureMul<C>,
{
    let num_rows = values.len();

    // Each loop the "step size" is doubled. This produces a "binary tree" like behavior
    for (depth, step_size) in std::iter::successors(Some(1_usize), |prev| prev.checked_mul(2))
        .take_while(|&v| v < num_rows)
        .enumerate()
    {
        let end = num_rows - step_size;
        let next_end = usize::saturating_sub(num_rows, 2 * step_size);
        let depth_i_ctx = ctx.narrow(&InteractionPatternStep::from(depth));
        let new_value_ctx = depth_i_ctx
            .narrow(&Step::CurrentStopBitTimesSuccessorCredit)
            .set_total_records(end);
        let new_stop_bit_ctx = depth_i_ctx
            .narrow(&Step::CurrentStopBitTimesSuccessorStopBit)
            .set_total_records(next_end);
        let mut value_update_futures = Vec::with_capacity(end);
        let mut stop_bit_futures = Vec::with_capacity(end);

        for i in 0..end {
            let c1 = new_value_ctx.clone();
            let c2 = new_stop_bit_ctx.clone();
            let record_id = RecordId::from(i);
            let current_stop_bit = &stop_bits[i];
            let sibling_value = &values[i + step_size];
            value_update_futures.push(async move {
                current_stop_bit
                    .multiply(sibling_value, c1, record_id)
                    .await
            });
            if i < next_end {
                let sibling_stop_bit = &stop_bits[i + step_size];
                stop_bit_futures.push(async move {
                    current_stop_bit
                        .multiply(sibling_stop_bit, c2, record_id)
                        .await
                });
            }
        }

        let (stop_bit_updates, value_updates) = try_join(
            assert_send(ctx.try_join(stop_bit_futures)),
            assert_send(ctx.try_join(value_update_futures)),
        )
        .await?;

        stop_bit_updates
            .into_iter()
            .enumerate()
            .for_each(|(i, stop_bit_update)| {
                stop_bits[i] = stop_bit_update;
            });
        value_updates
            .into_iter()
            .enumerate()
            .for_each(|(i, value_update)| {
                values[i] += &value_update;
            });
    }
    Ok(())
}

async fn compute_stop_bits<F, S, C>(
    ctx: C,
    is_trigger_bits: &[S],
    helper_bits: &[S],
) -> Result<impl Iterator<Item = S>, Error>
where
    F: Field,
    S: LinearSecretSharing<F> + BasicProtocols<C, F>,
    C: Context,
{
    let stop_bits_ctx = ctx
        .narrow(&Step::ComputeStopBits)
        .set_total_records(is_trigger_bits.len() - 1);

    let futures = zip(is_trigger_bits, helper_bits).skip(1).enumerate().map(
        |(i, (is_trigger_bit, helper_bit))| {
            let c = stop_bits_ctx.clone();
            let record_id = RecordId::from(i);
            async move { is_trigger_bit.multiply(helper_bit, c, record_id).await }
        },
    );

    Ok(empty().chain(ctx.try_join(futures).await?))
}

async fn compute_helper_bits_gf2<C, S>(
    ctx: C,
    sorted_match_keys: &[Vec<S>],
) -> Result<Vec<S>, Error>
where
    C: Context,
    S: LinearSecretSharing<Gf2> + BasicProtocols<C, Gf2>,
{
    let narrowed_ctx = ctx
        .narrow(&Step::ComputeHelperBits)
        .set_total_records(sorted_match_keys.len() - 1);

    ctx.try_join(sorted_match_keys.windows(2).enumerate().map(|(i, rows)| {
        let c = narrowed_ctx.clone();
        let record_id = RecordId::from(i);
        async move { bitwise_equal_gf2(c, record_id, &rows[0], &rows[1]).await }
    }))
    .await
}

async fn mod_conv_helper_bits<C: Context, F: Field>(
    sh_ctx: C,
    semi_honest_helper_bits_gf2: &[Replicated<Gf2>],
) -> Result<Vec<Replicated<F>>, Error> {
    let hb_mod_conv_ctx = sh_ctx
        .narrow(&Step::ModConvHelperBits)
        .set_total_records(semi_honest_helper_bits_gf2.len());

    sh_ctx
        .try_join(
            semi_honest_helper_bits_gf2
                .iter()
                .enumerate()
                .map(|(i, gf2_bit)| {
                    let bit_triple: BitConversionTriple<Replicated<F>> =
                        convert_bit_local::<F, Gf2>(sh_ctx.role(), 0, gf2_bit);
                    let record_id = RecordId::from(i);
                    let c = hb_mod_conv_ctx.clone();
                    async move { convert_bit(c, record_id, &bit_triple).await }
                }),
        )
        .await
}

#[derive(Debug, Clone, Copy, PartialEq, Eq, Hash)]
#[allow(clippy::enum_variant_names)]
enum Step {
    CurrentStopBitTimesSuccessorCredit,
    CurrentStopBitTimesSuccessorStopBit,
    CurrentCreditOrCreditUpdate,
    ComputeHelperBits,
    ComputeStopBits,
    ModConvHelperBits,
}

impl crate::protocol::step::Step for Step {}

impl AsRef<str> for Step {
    fn as_ref(&self) -> &str {
        match self {
            Self::CurrentStopBitTimesSuccessorCredit => "current_stop_bit_times_successor_credit",
            Self::CurrentStopBitTimesSuccessorStopBit => {
                "current_stop_bit_times_successor_stop_bit"
            }
            Self::CurrentCreditOrCreditUpdate => "current_credit_or_credit_update",
            Self::ComputeHelperBits => "compute_helper_bits",
            Self::ComputeStopBits => "compute_stop_bits",
            Self::ModConvHelperBits => "mod_conv_helper_bits",
        }
    }
}

struct InteractionPatternStep(usize);

impl crate::protocol::step::Step for InteractionPatternStep {}

impl AsRef<str> for InteractionPatternStep {
    fn as_ref(&self) -> &str {
        const DEPTH: [&str; 64] = repeat64str!["depth"];
        DEPTH[self.0]
    }
}

impl From<usize> for InteractionPatternStep {
    fn from(v: usize) -> Self {
        Self(v)
    }
}<|MERGE_RESOLUTION|>--- conflicted
+++ resolved
@@ -16,7 +16,6 @@
 };
 use crate::{
     error::Error,
-<<<<<<< HEAD
     ff::{Field, GaloisField, Gf2, PrimeField, Serializable},
     helpers::query::IpaQueryConfig,
     protocol::{
@@ -26,12 +25,8 @@
         ipa::IPAModulusConvertedInputRow,
         modulus_conversion::{convert_bit, convert_bit_local, BitConversionTriple},
         sort::generate_permutation::ShuffledPermutationWrapper,
-        BasicProtocols, RecordId, Substep,
+        step, BasicProtocols, RecordId,
     },
-=======
-    ff::{Field, Gf2},
-    protocol::{basics::SecureMul, boolean::or::or, context::Context, BasicProtocols, RecordId},
->>>>>>> 00f6af26
     repeat64str,
     secret_sharing::{
         replicated::{
@@ -45,7 +40,6 @@
 use futures::future::try_join;
 use std::iter::{empty, once, zip};
 
-<<<<<<< HEAD
 /// Performs a set of attribution protocols on the sorted IPA input.
 ///
 /// # Errors
@@ -149,7 +143,7 @@
     PerformUserCapping,
 }
 
-impl Substep for AttributionStep {}
+impl step::Step for AttributionStep {}
 
 impl AsRef<str> for AttributionStep {
     fn as_ref(&self) -> &str {
@@ -162,8 +156,6 @@
 }
 
 ///
-=======
->>>>>>> 00f6af26
 /// Computes a "prefix-OR" operation starting on each element in the list.
 /// Stops as soon as `helper_bits` indicates the following rows are not from
 /// the same `match key`.
