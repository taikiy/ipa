use super::{
    compute_b_bit, compute_stop_bit,
    input::{
        MCAggregateCreditInputRow, MCAggregateCreditOutputRow, MCCappedCreditsWithAggregationBit,
    },
    InteractionPatternStep,
};
use crate::error::Error;
use crate::ff::Field;
use crate::protocol::basics::SecureMul;
use crate::protocol::context::{Context, SemiHonestContext};
<<<<<<< HEAD
use crate::protocol::modulus_conversion::split_into_multi_bit_slices;
=======
use crate::protocol::modulus_conversion::{
    convert_all_bits, convert_all_bits_local, split_into_multi_bit_slices,
};
>>>>>>> 3a7de605
use crate::protocol::sort::apply_sort::apply_sort_permutation;
use crate::protocol::sort::generate_permutation::generate_permutation_and_reveal_shuffled;
use crate::protocol::{RecordId, Substep};
use crate::secret_sharing::replicated::semi_honest::{
    AdditiveShare as Replicated, XorShare as XorReplicated,
};
use crate::{bits::BitArray, protocol::modulus_conversion::combine_slices};
use futures::future::{try_join, try_join_all};
use std::iter::repeat;

/// Aggregation step for Oblivious Attribution protocol.
/// # Panics
/// It probably won't
///
/// # Errors
/// propagates errors from multiplications
pub async fn aggregate_credit<F: Field, BK: BitArray>(
    ctx: SemiHonestContext<'_, F>,
    capped_credits: &[MCAggregateCreditInputRow<F>],
    max_breakdown_key: u128,
    num_multi_bits: u32,
) -> Result<Vec<MCAggregateCreditOutputRow<F>>, Error> {
    let one = ctx.share_of_one();

    //
    // 1. Add aggregation bits and new rows per unique breakdown_key
    //
    let capped_credits_with_aggregation_bits = add_aggregation_bits_and_breakdown_keys::<F, BK>(
        &ctx,
        capped_credits,
        max_breakdown_key,
        num_multi_bits,
    )
    .await
    .unwrap();

    //
    // 2. Sort by `breakdown_key`. Rows with `aggregation_bit` = 0 must
    // precede all other rows in the input. (done in the previous step).
    //
    let sorted_input = sort_by_breakdown_key(
        ctx.narrow(&Step::SortByBreakdownKey),
        capped_credits_with_aggregation_bits,
        max_breakdown_key,
        num_multi_bits,
    )
    .await?;

    //
    // 3. Aggregate by parallel prefix sum of credits per breakdown_key
    //
    //     b = current.stop_bit * successor.helper_bit;
    //     new_credit[current_index] = current.credit + b * successor.credit;
    //     new_stop_bit[current_index] = b * successor.stop_bit;
    //
    let num_rows = sorted_input.len();
    let mut stop_bits = repeat(one.clone()).take(num_rows).collect::<Vec<_>>();

    let mut credits = sorted_input
        .iter()
        .map(|x| x.credit.clone())
        .collect::<Vec<_>>();

    for (depth, step_size) in std::iter::successors(Some(1_usize), |prev| prev.checked_mul(2))
        .take_while(|&v| v < num_rows)
        .enumerate()
    {
        let end = num_rows - step_size;
        let c = ctx
            .narrow(&InteractionPatternStep::from(depth))
            .set_total_records(end);
        let mut futures = Vec::with_capacity(end);

        for i in 0..end {
            let c = c.clone();
            let record_id = RecordId::from(i);
            let sibling_helper_bit = &sorted_input[i + step_size].helper_bit;
            let current_stop_bit = &stop_bits[i];
            let sibling_stop_bit = &stop_bits[i + step_size];
            let sibling_credit = &credits[i + step_size];
            futures.push(async move {
                let b = compute_b_bit(
                    c.narrow(&Step::ComputeBBit),
                    record_id,
                    current_stop_bit,
                    sibling_helper_bit,
                    depth == 0,
                )
                .await?;

                try_join(
                    c.narrow(&Step::AggregateCreditBTimesSuccessorCredit)
                        .multiply(record_id, &b, sibling_credit),
                    compute_stop_bit(
                        c.narrow(&Step::ComputeStopBit),
                        record_id,
                        &b,
                        sibling_stop_bit,
                        depth == 0,
                    ),
                )
                .await
            });
        }

        let results = try_join_all(futures).await?;

        results
            .into_iter()
            .enumerate()
            .for_each(|(i, (credit, stop_bit))| {
                credits[i] += &credit;
                stop_bits[i] = stop_bit;
            });
    }

    // Prepare the sidecar for sorting
    let aggregated_credits = sorted_input
        .iter()
        .enumerate()
        .map(|(i, x)| MCCappedCreditsWithAggregationBit {
            helper_bit: x.helper_bit.clone(),
            aggregation_bit: x.aggregation_bit.clone(),
            breakdown_key: x.breakdown_key.clone(),
            credit: credits[i].clone(),
        })
        .collect::<Vec<_>>();

    //
    // 4. Sort by `aggregation_bit`
    //
    let sorted_output =
<<<<<<< HEAD
        sort_by_aggregation_bit(ctx.narrow(&Step::SortByAttributionBit), &aggregated_credits)
=======
        sort_by_aggregation_bit(ctx.narrow(&Step::SortByAttributionBit), aggregated_credits)
>>>>>>> 3a7de605
            .await?;

    // Take the first k elements, where k is the amount of breakdown keys.
    let result = sorted_output
        .iter()
        .take(max_breakdown_key.try_into().unwrap())
        .map(|x| MCAggregateCreditOutputRow {
            breakdown_key: x.breakdown_key.clone(),
            credit: x.credit.clone(),
        })
        .collect::<Vec<_>>();

    Ok(result)
}

async fn add_aggregation_bits_and_breakdown_keys<F: Field, BK: BitArray>(
    ctx: &SemiHonestContext<'_, F>,
    capped_credits: &[MCAggregateCreditInputRow<F>],
    max_breakdown_key: u128,
    num_multi_bits: u32,
) -> Result<Vec<MCCappedCreditsWithAggregationBit<F>>, Error> {
    let zero = Replicated::ZERO;
    let one = ctx.share_of_one();

    // Create secret shares of all possible breakdown key values
    let unique_breakdown_keys = (0..max_breakdown_key)
        .map(|i| XorReplicated::from_scalar(ctx.role(), BK::truncate_from(i)))
        .collect::<Vec<_>>();

    let converted_breakdown_keys = convert_all_bits(
        &ctx.narrow(&Step::ModulusConversionForBreakdownKey),
        &convert_all_bits_local(ctx.role(), &unique_breakdown_keys),
        BK::BITS,
        num_multi_bits,
    )
    .await
    .unwrap();

    let converted_breakdown_keys = combine_slices(&converted_breakdown_keys, BK::BITS);

    // Unique breakdown_key values with all other fields initialized with 0's.
    // Since we cannot see the actual breakdown key values, we'll need to
    // append all possible values. For now, we assume breakdown_key is in the
    // range of (0..max_breakdown_key).
    let mut unique_breakdown_keys = converted_breakdown_keys
        .map(|bk| MCCappedCreditsWithAggregationBit {
            breakdown_key: bk,
            helper_bit: zero.clone(),
            aggregation_bit: zero.clone(),
            credit: zero.clone(),
        })
        .collect::<Vec<_>>();

    // Add aggregation bits and initialize with 1's.
    unique_breakdown_keys.append(
        &mut capped_credits
            .iter()
            .map(|x| MCCappedCreditsWithAggregationBit {
                breakdown_key: x.breakdown_key.clone(),
                credit: x.credit.clone(),
                helper_bit: one.clone(),
                aggregation_bit: one.clone(),
            })
            .collect::<Vec<_>>(),
    );

    Ok(unique_breakdown_keys)
}

async fn sort_by_breakdown_key<F: Field>(
    ctx: SemiHonestContext<'_, F>,
    input: Vec<MCCappedCreditsWithAggregationBit<F>>,
    max_breakdown_key: u128,
    num_multi_bits: u32,
<<<<<<< HEAD
) -> Result<Vec<CappedCreditsWithAggregationBit<F>>, Error> {
    // TODO: Change breakdown_keys to use XorReplicated to avoid bit-decomposition calls
=======
) -> Result<Vec<MCCappedCreditsWithAggregationBit<F>>, Error> {
    let breakdown_keys = input
        .iter()
        .map(|x| x.breakdown_key.clone())
        .collect::<Vec<_>>();
>>>>>>> 3a7de605

    // We only need to run a radix sort on the bits used by all possible
    // breakdown key values.
    let valid_bits_count = u128::BITS - (max_breakdown_key - 1).leading_zeros();

<<<<<<< HEAD
    let breakdown_keys = split_into_multi_bit_slices(
        &bit_decompose_breakdown_key(ctx.narrow(&Step::BitDecomposeBreakdownKey), input).await?,
        valid_bits_count,
        num_multi_bits,
    );
=======
    let breakdown_keys =
        split_into_multi_bit_slices(&breakdown_keys, valid_bits_count, num_multi_bits);
>>>>>>> 3a7de605

    let sort_permutation = generate_permutation_and_reveal_shuffled(
        ctx.narrow(&Step::GeneratePermutationByBreakdownKey),
        &breakdown_keys,
    )
    .await?;

    apply_sort_permutation(
        ctx.narrow(&Step::ApplyPermutationOnBreakdownKey),
        input,
        &sort_permutation,
    )
    .await
}

async fn sort_by_aggregation_bit<F: Field>(
    ctx: SemiHonestContext<'_, F>,
<<<<<<< HEAD
    input: &[CappedCreditsWithAggregationBit<F>],
) -> Result<Vec<CappedCreditsWithAggregationBit<F>>, Error> {
=======
    input: Vec<MCCappedCreditsWithAggregationBit<F>>,
) -> Result<Vec<MCCappedCreditsWithAggregationBit<F>>, Error> {
>>>>>>> 3a7de605
    // Since aggregation_bit is a 1-bit share of 1 or 0, we'll just extract the
    // field and wrap it in another vector.
    let aggregation_bits = vec![input
        .iter()
        .map(|x| vec![x.aggregation_bit.clone()])
        .collect::<Vec<_>>()];

    let sort_permutation = generate_permutation_and_reveal_shuffled(
        ctx.narrow(&Step::GeneratePermutationByAttributionBit),
<<<<<<< HEAD
        aggregation_bits.as_slice(),
=======
        aggregation_bits,
>>>>>>> 3a7de605
    )
    .await?;

    apply_sort_permutation(
        ctx.narrow(&Step::ApplyPermutationOnAttributionBit),
        input,
        &sort_permutation,
    )
    .await
}

#[derive(Debug, Clone, Copy, PartialEq, Eq, Hash)]
enum Step {
    ComputeBBit,
    ComputeStopBit,
    SortByBreakdownKey,
    SortByAttributionBit,
    AggregateCreditBTimesSuccessorCredit,
    ModulusConversionForBreakdownKey,
    GeneratePermutationByBreakdownKey,
    ApplyPermutationOnBreakdownKey,
    GeneratePermutationByAttributionBit,
    ApplyPermutationOnAttributionBit,
}

impl Substep for Step {}

impl AsRef<str> for Step {
    fn as_ref(&self) -> &str {
        match self {
            Self::ComputeBBit => "compute_b_bit",
            Self::ComputeStopBit => "compute_stop_bit",
            Self::SortByBreakdownKey => "sort_by_breakdown_key",
            Self::SortByAttributionBit => "sort_by_attribution_bit",
            Self::AggregateCreditBTimesSuccessorCredit => {
                "aggregate_credit_b_times_successor_credit"
            }
            Self::ModulusConversionForBreakdownKey => "modulus_conversion_for_breakdown_key",
            Self::GeneratePermutationByBreakdownKey => "generate_permutation_by_breakdown_key",
            Self::ApplyPermutationOnBreakdownKey => "apply_permutation_by_breakdown_key",
            Self::GeneratePermutationByAttributionBit => "generate_permutation_by_attribution_bit",
            Self::ApplyPermutationOnAttributionBit => "apply_permutation_on_attribution_bit",
        }
    }
}

#[cfg(all(test, not(feature = "shuttle")))]
mod tests {
    use super::aggregate_credit;
    use crate::aggregation_test_input;
    use crate::bits::BitArray;
    use crate::ff::{Field, Fp32BitPrime};
    use crate::protocol::attribution::input::{AggregateCreditInputRow, MCAggregateCreditInputRow};
    use crate::protocol::context::Context;
    use crate::protocol::modulus_conversion::{
        combine_slices, convert_all_bits, convert_all_bits_local,
    };
    use crate::protocol::{BreakdownKey, MatchKey};
    use crate::secret_sharing::SharedValue;
    use crate::test_fixture::input::GenericReportTestInput;
    use crate::test_fixture::{Reconstruct, Runner, TestWorld};

    #[tokio::test]
    pub async fn aggregate() {
        const MAX_BREAKDOWN_KEY: u128 = 8;
        const NUM_MULTI_BITS: u32 = 3;

        const EXPECTED: &[[u128; 2]] = &[
            // breakdown_key, credit
            [0, 0],
            [1, 0],
            [2, 12],
            [3, 0],
            [4, 18],
            [5, 6],
            [6, 0],
            [7, 0],
        ];

        let input: Vec<GenericReportTestInput<Fp32BitPrime, MatchKey, BreakdownKey>> = aggregation_test_input!(
            [
                { helper_bit: 0, breakdown_key: 3, credit: 0 },
                { helper_bit: 0, breakdown_key: 4, credit: 0 },
                { helper_bit: 1, breakdown_key: 4, credit: 18 },
                { helper_bit: 1, breakdown_key: 0, credit: 0 },
                { helper_bit: 1, breakdown_key: 0, credit: 0 },
                { helper_bit: 1, breakdown_key: 0, credit: 0 },
                { helper_bit: 1, breakdown_key: 0, credit: 0 },
                { helper_bit: 1, breakdown_key: 0, credit: 0 },
                { helper_bit: 0, breakdown_key: 1, credit: 0 },
                { helper_bit: 0, breakdown_key: 0, credit: 0 },
                { helper_bit: 0, breakdown_key: 2, credit: 2 },
                { helper_bit: 1, breakdown_key: 0, credit: 0 },
                { helper_bit: 1, breakdown_key: 0, credit: 0 },
                { helper_bit: 1, breakdown_key: 2, credit: 0 },
                { helper_bit: 1, breakdown_key: 2, credit: 10 },
                { helper_bit: 1, breakdown_key: 0, credit: 0 },
                { helper_bit: 1, breakdown_key: 0, credit: 0 },
                { helper_bit: 1, breakdown_key: 5, credit: 6 },
                { helper_bit: 1, breakdown_key: 0, credit: 0 }
            ];
            (Fp32BitPrime, MatchKey, BreakdownKey)
        );

        let world = TestWorld::new().await;
        let result: Vec<GenericReportTestInput<Fp32BitPrime, MatchKey, BreakdownKey>> = world
            .semi_honest(
                input,
                |ctx, input: Vec<AggregateCreditInputRow<Fp32BitPrime, BreakdownKey>>| async move {
                    let bk_shares = input
                        .iter()
                        .map(|x| x.breakdown_key.clone())
                        .collect::<Vec<_>>();
                    let converted_bk_shares = convert_all_bits(
                        &ctx,
                        &convert_all_bits_local(ctx.role(), &bk_shares),
                        BreakdownKey::BITS,
                        NUM_MULTI_BITS,
                    )
                    .await
                    .unwrap();
                    let converted_bk_shares =
                        combine_slices(&converted_bk_shares, BreakdownKey::BITS);
                    let modulus_converted_shares: Vec<_> = input
                        .iter()
                        .zip(converted_bk_shares)
                        .map(|(row, bk)| MCAggregateCreditInputRow {
                            breakdown_key: bk,
                            credit: row.credit.clone(),
                        })
                        .collect();

                    aggregate_credit::<Fp32BitPrime, BreakdownKey>(
                        ctx,
                        &modulus_converted_shares,
                        MAX_BREAKDOWN_KEY,
                        NUM_MULTI_BITS,
                    )
                    .await
                    .unwrap()
                },
            )
            .await
            .reconstruct();

        for (i, expected) in EXPECTED.iter().enumerate() {
            assert_eq!(
                *expected,
                [
                    result[i].breakdown_key.as_u128(),
                    result[i].trigger_value.as_u128()
                ]
            );
        }
    }
}<|MERGE_RESOLUTION|>--- conflicted
+++ resolved
@@ -9,13 +9,9 @@
 use crate::ff::Field;
 use crate::protocol::basics::SecureMul;
 use crate::protocol::context::{Context, SemiHonestContext};
-<<<<<<< HEAD
-use crate::protocol::modulus_conversion::split_into_multi_bit_slices;
-=======
 use crate::protocol::modulus_conversion::{
     convert_all_bits, convert_all_bits_local, split_into_multi_bit_slices,
 };
->>>>>>> 3a7de605
 use crate::protocol::sort::apply_sort::apply_sort_permutation;
 use crate::protocol::sort::generate_permutation::generate_permutation_and_reveal_shuffled;
 use crate::protocol::{RecordId, Substep};
@@ -148,11 +144,7 @@
     // 4. Sort by `aggregation_bit`
     //
     let sorted_output =
-<<<<<<< HEAD
-        sort_by_aggregation_bit(ctx.narrow(&Step::SortByAttributionBit), &aggregated_credits)
-=======
         sort_by_aggregation_bit(ctx.narrow(&Step::SortByAttributionBit), aggregated_credits)
->>>>>>> 3a7de605
             .await?;
 
     // Take the first k elements, where k is the amount of breakdown keys.
@@ -227,31 +219,18 @@
     input: Vec<MCCappedCreditsWithAggregationBit<F>>,
     max_breakdown_key: u128,
     num_multi_bits: u32,
-<<<<<<< HEAD
-) -> Result<Vec<CappedCreditsWithAggregationBit<F>>, Error> {
-    // TODO: Change breakdown_keys to use XorReplicated to avoid bit-decomposition calls
-=======
 ) -> Result<Vec<MCCappedCreditsWithAggregationBit<F>>, Error> {
     let breakdown_keys = input
         .iter()
         .map(|x| x.breakdown_key.clone())
         .collect::<Vec<_>>();
->>>>>>> 3a7de605
 
     // We only need to run a radix sort on the bits used by all possible
     // breakdown key values.
     let valid_bits_count = u128::BITS - (max_breakdown_key - 1).leading_zeros();
 
-<<<<<<< HEAD
-    let breakdown_keys = split_into_multi_bit_slices(
-        &bit_decompose_breakdown_key(ctx.narrow(&Step::BitDecomposeBreakdownKey), input).await?,
-        valid_bits_count,
-        num_multi_bits,
-    );
-=======
     let breakdown_keys =
         split_into_multi_bit_slices(&breakdown_keys, valid_bits_count, num_multi_bits);
->>>>>>> 3a7de605
 
     let sort_permutation = generate_permutation_and_reveal_shuffled(
         ctx.narrow(&Step::GeneratePermutationByBreakdownKey),
@@ -269,27 +248,18 @@
 
 async fn sort_by_aggregation_bit<F: Field>(
     ctx: SemiHonestContext<'_, F>,
-<<<<<<< HEAD
-    input: &[CappedCreditsWithAggregationBit<F>],
-) -> Result<Vec<CappedCreditsWithAggregationBit<F>>, Error> {
-=======
     input: Vec<MCCappedCreditsWithAggregationBit<F>>,
 ) -> Result<Vec<MCCappedCreditsWithAggregationBit<F>>, Error> {
->>>>>>> 3a7de605
     // Since aggregation_bit is a 1-bit share of 1 or 0, we'll just extract the
     // field and wrap it in another vector.
-    let aggregation_bits = vec![input
+    let aggregation_bits = &[input
         .iter()
         .map(|x| vec![x.aggregation_bit.clone()])
         .collect::<Vec<_>>()];
 
     let sort_permutation = generate_permutation_and_reveal_shuffled(
         ctx.narrow(&Step::GeneratePermutationByAttributionBit),
-<<<<<<< HEAD
-        aggregation_bits.as_slice(),
-=======
         aggregation_bits,
->>>>>>> 3a7de605
     )
     .await?;
 
