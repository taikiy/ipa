use super::Field;
use crate::secret_sharing::SharedValue;

macro_rules! field_impl {
    ( $field:ident, $int:ty, $prime:expr ) => {
        use super::*;

        #[derive(Clone, Copy, PartialEq)]
        pub struct $field(<Self as Field>::Integer);

        impl Field for $field {
            type Integer = $int;
            const PRIME: Self::Integer = $prime;
            const ONE: Self = $field(1);
            const TYPE_STR: &'static str = stringify!($field);
        }

        impl SharedValue for $field {
            const BITS: u32 = <Self as Field>::Integer::BITS;
            const SIZE_IN_BYTES: usize = (Self::BITS / 8) as usize;
            const ZERO: Self = $field(0);
        }

        impl std::ops::Add for $field {
            type Output = Self;

            fn add(self, rhs: Self) -> Self::Output {
                let c = u64::from;
                debug_assert!(c(Self::PRIME) < (u64::MAX >> 1));
                Self(((c(self.0) + c(rhs.0)) % c(Self::PRIME)) as <Self as Field>::Integer)
            }
        }

        impl std::ops::AddAssign for $field {
            #[allow(clippy::assign_op_pattern)]
            fn add_assign(&mut self, rhs: Self) {
                *self = *self + rhs;
            }
        }

        impl std::ops::Neg for $field {
            type Output = Self;

            fn neg(self) -> Self::Output {
                Self((Self::PRIME - self.0) % Self::PRIME)
            }
        }

        impl std::ops::Sub for $field {
            type Output = Self;

            fn sub(self, rhs: Self) -> Self::Output {
                let c = u64::from;
                debug_assert!(c(Self::PRIME) < (u64::MAX >> 1));
                // TODO(mt) - constant time?
                Self(
                    ((c(Self::PRIME) + c(self.0) - c(rhs.0)) % c(Self::PRIME))
                        as <Self as Field>::Integer,
                )
            }
        }

        impl std::ops::SubAssign for $field {
            #[allow(clippy::assign_op_pattern)]
            fn sub_assign(&mut self, rhs: Self) {
                *self = *self - rhs;
            }
        }

        impl std::ops::Mul for $field {
            type Output = Self;

            fn mul(self, rhs: Self) -> Self::Output {
                debug_assert!(u32::try_from(Self::PRIME).is_ok());
                let c = u64::from;
                // TODO(mt) - constant time?
                #[allow(clippy::cast_possible_truncation)]
                Self(((c(self.0) * c(rhs.0)) % c(Self::PRIME)) as <Self as Field>::Integer)
            }
        }

        impl std::ops::MulAssign for $field {
            #[allow(clippy::assign_op_pattern)]
            fn mul_assign(&mut self, rhs: Self) {
                *self = *self * rhs;
            }
        }

        /// An infallible conversion from `u128` to this type.  This can be used to draw
        /// a random value in the field.  This introduces bias into the final value
        /// but for our purposes that bias is small provided that `2^128 >> PRIME`, which
        /// is true provided that `PRIME` is kept to at most 64 bits in value.
        ///
        /// This method is simpler than rejection sampling for these small prime fields.
        impl<T: Into<u128>> From<T> for $field {
            fn from(v: T) -> Self {
                #[allow(clippy::cast_possible_truncation)]
                Self((v.into() % u128::from(Self::PRIME)) as <Self as Field>::Integer)
            }
        }

        impl From<$field> for $int {
            fn from(v: $field) -> Self {
                v.0
            }
        }

        impl rand::distributions::Distribution<$field> for rand::distributions::Standard {
            fn sample<R: crate::rand::Rng + ?Sized>(&self, rng: &mut R) -> $field {
                <$field>::from(rng.gen::<u128>())
            }
        }

        impl std::fmt::Debug for $field {
            fn fmt(&self, f: &mut std::fmt::Formatter<'_>) -> std::fmt::Result {
                write!(f, "{}_mod{}", self.0, Self::PRIME)
            }
        }

        #[cfg(test)]
        impl std::cmp::PartialEq<u128> for $field {
            fn eq(&self, other: &u128) -> bool {
                self.as_u128() == *other
            }
        }

        #[cfg(test)]
        impl std::cmp::PartialEq<$field> for u128 {
            fn eq(&self, other: &$field) -> bool {
                *self == other.as_u128()
            }
        }

        #[cfg(all(test, not(feature = "shuttle")))]
        mod common_tests {
            use super::*;
            use proptest::proptest;

            #[test]
            fn zero() {
                let prime = u128::from($field::PRIME);
                assert_eq!($field::ZERO, $field::from(prime), "from takes a modulus",);
                assert_eq!($field::ZERO, $field::ZERO + $field::ZERO);
                assert_eq!($field::ZERO, $field::ZERO - $field::ZERO);
                assert_eq!($field::from(prime - 1), $field::ZERO - $field::ONE);
                assert_eq!($field::ZERO, $field::ZERO * $field::ONE);
            }

            #[test]
            fn can_write_into_buf_larger_than_required() {
                let mut buf = vec![0_u8; $field::SIZE_IN_BYTES + 1];

                // panic will show the error while assert will just tell us that something went wrong
                $field::ONE.serialize(&mut buf).unwrap();
            }

            #[cfg(feature = "enable-serde")]
            #[test]
            fn has_added_to_field_type_impl() {
                let field_type: crate::ff::FieldType = serde_json::from_str(&format!("\"{}\"", $field::TYPE_STR))
                    .expect(&format!(
                        "Must add type {} to FieldType::from_str; See Field::TYPE_STR for instructions",
                        stringify!($field)
                    ));
                assert_eq!(field_type, crate::ff::FieldType::$field)
            }

            proptest! {
                #[test]
                fn ser_not_enough_capacity(buf_capacity in 0..$field::SIZE_IN_BYTES) {
                    let mut buf = vec![0u8; buf_capacity];
                    assert!(matches!(
                        $field::ONE.serialize(&mut buf),
                        Err(e) if e.kind() == std::io::ErrorKind::WriteZero
                    ));
                }

                #[test]
                fn de_buf_too_small(buf_capacity in 0..$field::SIZE_IN_BYTES) {
<<<<<<< HEAD
                    let buf = vec![0u8; buf_capacity as usize];
=======
                    let buf = vec![0u8; buf_capacity];
>>>>>>> 3c447eef
                    assert!(matches!(
                                    $field::deserialize(&buf),
                                    Err(e) if e.kind() == std::io::ErrorKind::UnexpectedEof));
                }


                #[test]
                fn serde(v in 0..$field::PRIME) {
                    let field_v = $field(v);
                    let mut buf = vec![0; $field::SIZE_IN_BYTES];
                    field_v.serialize(&mut buf).unwrap();

                    assert_eq!(field_v, $field::deserialize(&buf).unwrap());
                }
            }
        }
    };
}

mod fp31 {
    field_impl! { Fp31, u8, 31 }

    #[cfg(all(test, not(feature = "shuttle")))]
    mod specialized_tests {
        use super::*;

        #[test]
        fn fp31() {
            let x = Fp31(24);
            let y = Fp31(23);

            assert_eq!(Fp31(16), x + y);
            assert_eq!(Fp31(25), x * y);
            assert_eq!(Fp31(1), x - y);

            let mut x = Fp31(1);
            x += Fp31(2);
            assert_eq!(Fp31(3), x);
        }
    }
}

mod fp32bit {
    field_impl! { Fp32BitPrime, u32, 4_294_967_291 }

    #[cfg(all(test, not(feature = "shuttle")))]
    mod specialized_tests {
        use super::*;

        #[test]
        fn thirty_two_bit_prime() {
            let x = Fp32BitPrime::from(4_294_967_290_u32); // PRIME - 1
            let y = Fp32BitPrime::from(4_294_967_289_u32); // PRIME - 2

            assert_eq!(x - y, Fp32BitPrime::ONE);
            assert_eq!(y - x, Fp32BitPrime::from(Fp32BitPrime::PRIME - 1));
            assert_eq!(y + x, Fp32BitPrime::from(Fp32BitPrime::PRIME - 3));

            assert_eq!(x * y, Fp32BitPrime::from(2_u32),);

            let x = Fp32BitPrime::from(3_192_725_551_u32);
            let y = Fp32BitPrime::from(1_471_265_983_u32);

            assert_eq!(x - y, Fp32BitPrime::from(1_721_459_568_u32));
            assert_eq!(y - x, Fp32BitPrime::from(2_573_507_723_u32));
            assert_eq!(x + y, Fp32BitPrime::from(369_024_243_u32));

            assert_eq!(x * y, Fp32BitPrime::from(513_684_208_u32),);
        }

        #[test]
        fn thirty_two_bit_additive_wrapping() {
            let x = Fp32BitPrime::from(u32::MAX - 20);
            let y = Fp32BitPrime::from(20_u32);
            assert_eq!(x + y, Fp32BitPrime::from(4_u32));

            let x = Fp32BitPrime::from(u32::MAX - 20);
            let y = Fp32BitPrime::from(21_u32);
            assert_eq!(x + y, Fp32BitPrime::from(5_u32));

            let x = Fp32BitPrime::from(u32::MAX - 20);
            let y = Fp32BitPrime::from(22_u32);
            assert_eq!(x + y, Fp32BitPrime::from(6_u32));

            let x = Fp32BitPrime::from(4_294_967_290_u32); // PRIME - 1
            let y = Fp32BitPrime::from(4_294_967_290_u32); // PRIME - 1
            assert_eq!(x + y, Fp32BitPrime::from(4_294_967_289_u32));
        }
    }
}

pub use fp31::Fp31;
pub use fp32bit::Fp32BitPrime;<|MERGE_RESOLUTION|>--- conflicted
+++ resolved
@@ -177,11 +177,7 @@
 
                 #[test]
                 fn de_buf_too_small(buf_capacity in 0..$field::SIZE_IN_BYTES) {
-<<<<<<< HEAD
-                    let buf = vec![0u8; buf_capacity as usize];
-=======
                     let buf = vec![0u8; buf_capacity];
->>>>>>> 3c447eef
                     assert!(matches!(
                                     $field::deserialize(&buf),
                                     Err(e) if e.kind() == std::io::ErrorKind::UnexpectedEof));
