use crate::ff::{self, Error};
use std::any::type_name;
use std::fmt::Debug;
use std::io;
use std::io::ErrorKind;

use crate::bits::BooleanOps;
use crate::secret_sharing::ArithmeticShare;

// Trait for primitive integer types used to represent the underlying type for field values
pub trait Int: Sized + Copy + Debug + Into<u128> {
    const BITS: u32;
}

impl Int for u8 {
    const BITS: u32 = u8::BITS;
}

impl Int for u32 {
    const BITS: u32 = u32::BITS;
}

pub trait Field: ArithmeticShare + From<u128> + Into<Self::Integer> {
    type Integer: Int;

    const PRIME: Self::Integer;
    /// Multiplicative identity element
    const ONE: Self;

    /// str repr of the type of the [`Field`]; to be used with `FieldType` to get the size of a
    /// given [`Field`] from this value.
    /// # Instruction For Authors
    /// When creating a new [`Field`] type, modify the `FieldType::serialize` and
    /// `FieldType::deserialize` functions below this trait definition to use the newly created
    /// type
    const TYPE_STR: &'static str;

    /// Blanket implementation to represent the instance of this trait as 16 byte integer.
    /// Uses the fact that such conversion already exists via `Self` -> `Self::Integer` -> `Into<u128>`
    fn as_u128(&self) -> u128 {
        let int: Self::Integer = (*self).into();
        int.into()
    }

    /// Generic implementation to serialize fields into a buffer. Callers need to make sure
    /// there is enough capacity to store the value of this field.
    /// It is less efficient because it operates with generic representation of fields as 16 byte
    /// integers, so consider overriding it for actual field implementations
    ///
    /// ## Errors
    /// Returns an error if buffer did not have enough capacity to store this field value
    fn serialize(&self, buf: &mut [u8]) -> io::Result<()> {
        let raw_value = &self.as_u128().to_le_bytes()[..Self::SIZE_IN_BYTES];

        if buf.len() >= raw_value.len() {
            buf[..Self::SIZE_IN_BYTES].copy_from_slice(raw_value);
            Ok(())
        } else {
            let error_text = format!(
                "Buffer with total capacity {} cannot hold field value {:?} because \
                 it required at least {} bytes available",
                buf.len(),
                self,
                Self::SIZE_IN_BYTES
            );

            Err(io::Error::new(ErrorKind::WriteZero, error_text))
        }
    }

    /// Generic implementation to deserialize fields from buffer.
    /// It is less efficient because it allocates 16 bytes on the stack to accommodate for all
    /// possible field implementations, so consider overriding it for actual field implementations
    ///
    /// In the bright future when we have const generic expressions, this can be changed to provide
    /// zero-cost generic implementation
    ///
    /// ## Errors
    /// Returns an error if buffer did not have enough capacity left to read the field value.
    fn deserialize(buf_from: &[u8]) -> io::Result<Self> {
<<<<<<< HEAD
        if Self::SIZE_IN_BYTES as usize <= buf_from.len() {
=======
        if Self::SIZE_IN_BYTES <= buf_from.len() {
>>>>>>> 3c447eef
            let mut buf_to = [0; 16]; // one day...
            buf_to[..Self::SIZE_IN_BYTES].copy_from_slice(&buf_from[..Self::SIZE_IN_BYTES]);

            Ok(Self::from(u128::from_le_bytes(buf_to)))
        } else {
            let error_text = format!(
                "Buffer is too small to read values of the field type {}. Required at least {} bytes,\
                 got {}", type_name::<Self>(), Self::SIZE_IN_BYTES, buf_from.len()
            );
            Err(io::Error::new(ErrorKind::UnexpectedEof, error_text))
        }
    }
}

<<<<<<< HEAD
#[derive(Copy, Clone, Debug, Eq, PartialEq)]
pub enum FieldType {
    Fp2,
    Fp31,
    Fp32BitPrime,
}

impl AsRef<str> for FieldType {
    fn as_ref(&self) -> &str {
        match self {
            FieldType::Fp2 => ff::Fp2::TYPE_STR,
            FieldType::Fp31 => ff::Fp31::TYPE_STR,
            FieldType::Fp32BitPrime => ff::Fp32BitPrime::TYPE_STR,
        }
    }
}

/// For Authors: when adding a new [`Field`] type, add it to the `serialize` fn below
#[cfg(feature = "enable-serde")]
impl serde::Serialize for FieldType {
    fn serialize<S: serde::Serializer>(&self, serializer: S) -> Result<S::Ok, S::Error> {
        serializer.serialize_str(self.as_ref())
    }
}

/// For Authors: when adding a new [`Field`] type, add it to the `visit_str` fn below
#[cfg(feature = "enable-serde")]
impl<'de> serde::Deserialize<'de> for FieldType {
    fn deserialize<D: serde::Deserializer<'de>>(deserializer: D) -> Result<Self, D::Error> {
        struct FieldTypeVisitor;
        impl<'de> serde::de::Visitor<'de> for FieldTypeVisitor {
            type Value = FieldType;

            fn expecting(&self, formatter: &mut std::fmt::Formatter) -> std::fmt::Result {
                formatter.write_str("a correctly formatted FieldType")
            }

            fn visit_str<E: serde::de::Error>(
                self,
                field_type_str: &str,
            ) -> Result<Self::Value, E> {
                if field_type_str.eq_ignore_ascii_case(ff::Fp2::TYPE_STR) {
                    Ok(FieldType::Fp2)
                } else if field_type_str.eq_ignore_ascii_case(ff::Fp31::TYPE_STR) {
                    Ok(FieldType::Fp31)
                } else if field_type_str.eq_ignore_ascii_case(ff::Fp32BitPrime::TYPE_STR) {
                    Ok(FieldType::Fp32BitPrime)
                } else {
                    Err(serde::de::Error::custom(Error::UnknownField {
                        type_str: field_type_str.to_string(),
                    }))
                }
            }

            fn visit_string<E: serde::de::Error>(
                self,
                field_type_str: String,
            ) -> Result<Self::Value, E> {
                self.visit_str(&field_type_str)
            }
        }
        deserializer.deserialize_str(FieldTypeVisitor)
    }
}

pub trait BinaryField:
    Field
    + BitAnd<Output = Self>
    + BitAndAssign
    + BitOr<Output = Self>
    + BitOrAssign
    + BitXor<Output = Self>
    + BitXorAssign
    + Not<Output = Self>
{
}

#[cfg(test)]
mod test {
    use super::*;

    #[cfg(feature = "enable-serde")]
    #[test]
    fn field_type_str_is_case_insensitive() {
        let field_type: FieldType = serde_json::from_str("\"fP32bItPrImE\"")
            .expect("FieldType should match regardless of character case");
        assert_eq!(field_type, FieldType::Fp32BitPrime);
    }
}
=======
pub trait BinaryField: Field + BooleanOps {}
>>>>>>> 3c447eef
<|MERGE_RESOLUTION|>--- conflicted
+++ resolved
@@ -78,11 +78,7 @@
     /// ## Errors
     /// Returns an error if buffer did not have enough capacity left to read the field value.
     fn deserialize(buf_from: &[u8]) -> io::Result<Self> {
-<<<<<<< HEAD
-        if Self::SIZE_IN_BYTES as usize <= buf_from.len() {
-=======
         if Self::SIZE_IN_BYTES <= buf_from.len() {
->>>>>>> 3c447eef
             let mut buf_to = [0; 16]; // one day...
             buf_to[..Self::SIZE_IN_BYTES].copy_from_slice(&buf_from[..Self::SIZE_IN_BYTES]);
 
@@ -97,10 +93,8 @@
     }
 }
 
-<<<<<<< HEAD
 #[derive(Copy, Clone, Debug, Eq, PartialEq)]
 pub enum FieldType {
-    Fp2,
     Fp31,
     Fp32BitPrime,
 }
@@ -108,7 +102,6 @@
 impl AsRef<str> for FieldType {
     fn as_ref(&self) -> &str {
         match self {
-            FieldType::Fp2 => ff::Fp2::TYPE_STR,
             FieldType::Fp31 => ff::Fp31::TYPE_STR,
             FieldType::Fp32BitPrime => ff::Fp32BitPrime::TYPE_STR,
         }
@@ -139,9 +132,7 @@
                 self,
                 field_type_str: &str,
             ) -> Result<Self::Value, E> {
-                if field_type_str.eq_ignore_ascii_case(ff::Fp2::TYPE_STR) {
-                    Ok(FieldType::Fp2)
-                } else if field_type_str.eq_ignore_ascii_case(ff::Fp31::TYPE_STR) {
+                if field_type_str.eq_ignore_ascii_case(ff::Fp31::TYPE_STR) {
                     Ok(FieldType::Fp31)
                 } else if field_type_str.eq_ignore_ascii_case(ff::Fp32BitPrime::TYPE_STR) {
                     Ok(FieldType::Fp32BitPrime)
@@ -163,17 +154,7 @@
     }
 }
 
-pub trait BinaryField:
-    Field
-    + BitAnd<Output = Self>
-    + BitAndAssign
-    + BitOr<Output = Self>
-    + BitOrAssign
-    + BitXor<Output = Self>
-    + BitXorAssign
-    + Not<Output = Self>
-{
-}
+pub trait BinaryField: Field + BooleanOps {}
 
 #[cfg(test)]
 mod test {
@@ -186,7 +167,4 @@
             .expect("FieldType should match regardless of character case");
         assert_eq!(field_type, FieldType::Fp32BitPrime);
     }
-}
-=======
-pub trait BinaryField: Field + BooleanOps {}
->>>>>>> 3c447eef
+}