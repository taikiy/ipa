use crate::{
    ff::{Field, Serializable},
    secret_sharing::{Block, SharedValue},
};
use bitvec::prelude::{bitarr, BitArr, Lsb0};
use generic_array::GenericArray;
use std::{
    fmt::{Debug, Formatter},
    ops::Index,
};
use typenum::{Unsigned, U1, U4, U5};

/// Trait for data types storing arbitrary number of bits.
pub trait GaloisField:
    Field + Into<u128> + Index<usize, Output = bool> + Index<u32, Output = bool>
{
    const POLYNOMIAL: u128;

    fn as_u128(self) -> u128 {
        <Self as Into<u128>>::into(self)
    }
}

// Bit store type definitions
type U8_1 = BitArr!(for 8, in u8, Lsb0);
type U8_4 = BitArr!(for 32, in u8, Lsb0);
type U8_5 = BitArr!(for 40, in u8, Lsb0);

impl Block for U8_1 {
    type Size = U1;
}

impl Block for U8_4 {
    type Size = U4;
}

impl Block for U8_5 {
    type Size = U5;
}

/// The implementation below cannot be constrained without breaking Rust's
/// macro processor.  This noop ensures that the instance of `GenericArray` used
/// is `Copy`.  It should be - it's the same size as the `BitArray` instance.
fn assert_copy<C: Copy>(c: C) -> C {
    c
}

#[cfg(all(target_arch = "x86_64", target_feature = "pclmulqdq"))]
mod clmul_x86_64 {
    use core::arch::x86_64::{__m128i, _mm_clmulepi64_si128, _mm_extract_epi64, _mm_set_epi64x};

    #[inline]
    unsafe fn clmul(a: u64, b: u64) -> __m128i {
        #[allow(clippy::cast_possible_wrap)] // Thanks Intel.
        unsafe fn to_m128i(v: u64) -> __m128i {
            _mm_set_epi64x(0, v as i64)
        }
        _mm_clmulepi64_si128(to_m128i(a), to_m128i(b), 0)
    }

    #[allow(clippy::cast_sign_loss)] // Thanks Intel.
    #[inline]
    unsafe fn extract<const I: i32>(v: __m128i) -> u128 {
        // Note: watch for sign extension that you get from casting i64 to u128 directly.
        u128::from(_mm_extract_epi64(v, I) as u64)
    }

    /// clmul with 32-bit inputs (and a 64-bit answer).
    #[inline]
    pub unsafe fn clmul32(a: u64, b: u64) -> u128 {
        extract::<0>(clmul(a, b))
    }

    /// clmul with 64-bit inputs (and a 128-bit answer).
    #[inline]
    pub unsafe fn clmul64(a: u64, b: u64) -> u128 {
        let product = clmul(a, b);
        extract::<1>(product) << 64 | extract::<0>(product)
    }
}

#[allow(unreachable_code)]
#[inline]
fn clmul<GF: GaloisField>(a: GF, b: GF) -> u128 {
    #[allow(clippy::cast_possible_truncation)] // Asserts will catch this later.
    fn to_u64<GF: GaloisField>(x: GF) -> u64 {
        x.as_u128() as u64
    }
    let (a, b) = (to_u64(a), to_u64(b));

    #[cfg(all(target_arch = "x86_64", target_feature = "pclmulqdq"))]
    return if GF::BITS <= 32 {
        unsafe { clmul_x86_64::clmul32(a, b) }
    } else if GF::BITS <= 64 {
        unsafe { clmul_x86_64::clmul64(a, b) }
    } else {
        unreachable!("Galois fields with more than 64 bits not supported");
    };

    debug_assert!(
        2 * GF::BITS <= u128::BITS,
        "Galois fields with more than 64 bits not supported"
    );

    #[cfg(all(
        target_arch = "aarch64",
        target_feature = "neon",
        target_feature = "aes"
    ))]
    return unsafe { core::arch::aarch64::vmull_p64(a, b) };

    let a = u128::from(a);
    let mut product = 0;
    for i in 0..GF::BITS {
        let bit = u128::from(b >> i & 1);
        product ^= bit * (a << i);
    }
    product
}

macro_rules! bit_array_impl {
    ( $modname:ident, $name:ident, $store:ty, $bits:expr, $one:expr, $polynomial:expr ) => {
        #[allow(clippy::suspicious_arithmetic_impl)]
        #[allow(clippy::suspicious_op_assign_impl)]
        mod $modname {
            use super::*;

            /// N-bit array of bits. It supports boolean algebra, and provides access
            /// to individual bits via index.
            ///
            /// Bits are stored in the Little-Endian format. Accessing the first element
            /// like `b[0]` will return the LSB.
            #[derive(Clone, Copy, PartialEq, Eq)]
            pub struct $name($store);

            impl SharedValue for $name {
                type Storage = $store;
                const BITS: u32 = $bits;
                const ZERO: Self = Self(<$store>::ZERO);
            }

            impl Field for $name {
                const ONE: Self = Self($one);

                fn as_u128(&self) -> u128 {
                    (*self).into()
                }

                fn truncate_from<T: Into<u128>>(v: T) -> Self {
                    const MASK: u128 = u128::MAX >> (u128::BITS - <$name>::BITS);
                    let v = &(v.into() & MASK).to_le_bytes()[..<Self as Serializable>::Size::to_usize()];
                    Self(<$store>::new(v.try_into().unwrap()))
                }
            }

            impl GaloisField for $name {
                const POLYNOMIAL: u128 = $polynomial;
            }

            impl rand::distributions::Distribution<$name> for rand::distributions::Standard {
                fn sample<R: crate::rand::Rng + ?Sized>(&self, rng: &mut R) -> $name {
                    <$name>::truncate_from(rng.gen::<u128>())
                }
            }

            // Addition in Galois fields.
            //
            // You can think of its structure as similar to polynomials, where all of the coefficients belong to the original field;
            // meaning they are either 0 or 1.
            //
            // Here's an example in GF(2^8)
            // Let a = x^7 + x^4 + x + 1
            // We will write that as 10010011
            // (big-endian notation, where each bit is a coefficient from the polynomial)
            //
            // Let b = x^7 + x^6 + x^3 + x
            // We will write that as 11001010
            //
            // Addition of polynomials is trivial.
            // (x^7 + x^4 + x + 1) + (x^7 + x^6 + x^3 + x)
            // = x^6 + x^4 + x^3 + 1
            // = 01011001
            // Since the coefficients are in GF(2), we can just XOR these bitwise representations.
            // Note for x^7 + x^7 = 0 because 1 + 1 = 0 in GF(2)
            impl std::ops::Add for $name {
                type Output = Self;
                fn add(self, rhs: Self) -> Self::Output {
                    Self(self.0 ^ rhs.0)
                }
            }

            impl std::ops::AddAssign for $name {
                fn add_assign(&mut self, rhs: Self) {
                    *self.0.as_mut_bitslice() ^= rhs.0;
                }
            }

            impl std::ops::Sub for $name {
                type Output = Self;
                fn sub(self, rhs: Self) -> Self::Output {
                    self + rhs
                }
            }

            impl std::ops::SubAssign for $name {
                fn sub_assign(&mut self, rhs: Self) {
                    *self += rhs;
                }
            }

            // This is an implementation of a Galois field.
            // A Galois field of order 2^8 is often written as GF(2^8)
            //
            // Multiplication is a bit more complex:
            //
            // First we need to perform "bitwise multiplication" of the two numbers:
            //            10010011
            //          x 11001010
            //         -----------
            //            00000000
            //           10010011
            //          00000000
            //         10010011
            //        00000000
            //       00000000
            //      10010011
            //   + 10010011
            //   -----------------
            //     110100011111110
            //
            // Notice that addition here is just XOR, there are no carries. Think about the analogy to polynomials:
            //
            // The first part, where the original bit sequence is just bit-shifted can be conceptualized as distributing terms:
            // (x^7 + x^4 + x + 1) * (x^7 + x^6 + x^3 + x)
            //
            // Next, the terms of a given order are combined by adding the coefficients (in this case mod 2).
            // There are no "carries" here, since adding x^6 + x^6 does not yield x^7.
            //
            // So the answer is:
            // x^14 + x^13 + 0 + x^11 + 0 + 0 + 0 + x^7 + x^6 + x^5 + x^4 + x^3 + x^2 + x + 0
            //
            // Finally, we need to reduce this polynomial to something of the same size as the original inputs.
            // For this, we use an irreducible polynomial of order 8. Let's say we've chosen x^8 + x^4 + x^3 + x + 1
            // Any irreducible polynomial of order 8 will do, but this is the one we've chosen as a constant for our implementation of GF(2^8)
            //
            // We assume that: x^8 + x^4 + x^3 + x + 1 = 0
            //
            // Now there are roots of this polynomial, but no *real* roots, only complex roots. Let's call one of those roots α.
            // Our Galois field is really represented by polynomials of α. So our input a was:
            // α^7 + α^4 + α + 1
            //
            // Since we know that x^8 + x^4 + x^3 + x + 1 = 0, we can distribute out terms of this structure and replace them with zero.
            //
            // So the result of our multipliation was:
            // 110100011111110
            // which you can think of as:
            // x^14 + x^13 + 0 + x^11 + 0 + 0 + 0 + x^7 + x^6 + x^5 + x^4 + x^3 + x^2 + x + 0
            //
            // We start by reducing the degree of the highest order element.
            // We know that x^6 * (x^8 + x^4 + x^3 + x + 1) = 0, so we can subtract this value without changing anything
            //
            // The result is the same as
            //      110100011111110
            //  XOR 10001101
            //
            // Basically just bit-shift the irreducible polynomial up 6 bits and XOR it.
            //
            // We can continue this process until we have reached a polynomial where all terms are less than x^8.
            //
            // This defines a field, since all of the following properties hold:
            //
            // 1. Closure: For any two elements a and b in the field, a+b and ab are also in the field.
            // 2. Associativity: Addition and multiplication are both associative, meaning that (a+b)+c = a+(b+c) and (ab)c = a(bc) for any elements a,b, and c in the field.
            // 3. Commutativity: Addition and multiplication are both commutative, meaning that a+b = b+a and ab = ba for any elements a and b in the field.
            // 4. Identity elements: There exist unique elements 0 and 1 in the field such that for any element a in the field, a+0 = a and a×1 = a.
            // 5. Inverse elements: For any non-zero element a in the field, there exists a unique element -a such that a+(-a) = 0, and there exists a unique element a^(-1) such that a×a^(-1) = 1.
            // 6. Distributivity: Multiplication distributes over addition, meaning that a(b+c) = ab+ac for any elements a, b, and c in the field.
            //
            // Tests of Associativity, Commutativity and Distributivity are below.
            impl std::ops::Mul for $name {
                type Output = Self;
                fn mul(self, rhs: Self) -> Self::Output {
                    let mut product = clmul(self, rhs);
                    let poly = <Self as GaloisField>::POLYNOMIAL;
                    while (u128::BITS - product.leading_zeros()) > Self::BITS {
                        let bits_to_shift = poly.leading_zeros() - product.leading_zeros();
                        product ^= (poly << bits_to_shift);
                    }

                    Self::try_from(product).unwrap()
                }
            }

            impl std::ops::MulAssign for $name {
                fn mul_assign(&mut self, rhs: Self) {
                    *self = *self * rhs;
                }
            }

            impl std::ops::Neg for $name {
                type Output = Self;
                fn neg(self) -> Self::Output {
                    Self(self.0)
                }
            }

            impl TryFrom<u128> for $name {
                type Error = crate::error::Error;

                /// Fallible conversion from `u128` to this data type. The input value must
                /// be at most `Self::BITS` long. That is, the integer value must be less than
                /// or equal to `2^Self::BITS`, or it will return an error.
                fn try_from(v: u128) -> Result<Self, Self::Error> {
                    if u128::BITS - v.leading_zeros() <= Self::BITS {
                        Ok(Self::truncate_from(v))
                    } else {
                        Err(crate::error::Error::FieldValueTruncation(format!(
                            "Bit array size {} is too small to hold the value {}.",
                            Self::BITS,
                            v
                        )))
                    }
                }
            }

            impl From<$name> for $store {
                fn from(v: $name) -> Self {
                    v.0
                }
            }

            #[allow(clippy::from_over_into)]
            impl Into<u128> for $name {
                /// Infallible conversion from this data type to `u128`. We assume that the
                /// inner value is at most 128-bit long. That is, the integer value must be
                /// less than or equal to `2^Self::BITS`. Should be long enough for our use
                /// case.
                fn into(self) -> u128 {
                    debug_assert!(<$name>::BITS <= 128);
                    self
                        .0
                        .iter()
                        .by_refs()
                        .enumerate()
                        .fold(0_u128, |acc, (i, b)| acc + ((*b as u128) << i))
                }
            }

            impl std::ops::Index<usize> for $name {
                type Output = bool;

                fn index(&self, index: usize) -> &Self::Output {
                    debug_assert!(index < usize::try_from(<$name>::BITS).unwrap());
                    &self.0.as_bitslice()[index]
                }
            }

            impl std::ops::Index<u32> for $name {
                type Output = bool;

                fn index(&self, index: u32) -> &Self::Output {
                    debug_assert!(index < <$name>::BITS);
                    &self[index as usize]
                }
            }

            /// Compares two Galois Field elements by their representational ordering
            ///
            /// The original implementation of `Ord` for `bitvec::BitArray` compares two arrays
            /// from LSB, and at the first index where the arrays differ, the array with the high
            /// bit is greater. For our use case, however, we want to compare two arrays by their
            /// integer values represented by the bits. In other words, if `a < b` is true, then
            /// `BitArray::try_from(a).unwrap() < BitArray::try_from(b).unwrap()` must also be true.
            impl Ord for $name {
                fn cmp(&self, other: &Self) -> std::cmp::Ordering {
                    <$name as Into<u128>>::into(*self).cmp(&<$name as Into<u128>>::into(*other))
                }
            }

            impl PartialOrd for $name {
                fn partial_cmp(&self, other: &Self) -> Option<std::cmp::Ordering> {
                    Some(self.cmp(other))
                }
            }

            impl Serializable for $name {
                type Size = <$store as Block>::Size;

                fn serialize(&self, buf: &mut GenericArray<u8, Self::Size>) {
                    buf.copy_from_slice(self.0.as_raw_slice());
                }

                fn deserialize(buf: &GenericArray<u8, Self::Size>) -> Self {
                    Self(<$store>::new(assert_copy(*buf).into()))
                }
            }

<<<<<<< HEAD
            impl Debug for $name {
                fn fmt(&self, f: &mut Formatter<'_>) -> std::fmt::Result {
                    write!(f, concat!(stringify!($name), "_{v:0", $bits, "b}"), v = self.as_u128())
                }
            }

            #[cfg(all(test, not(feature = "shuttle")))]
=======
            #[cfg(all(test, not(feature = "shuttle"), feature = "in-memory-infra"))]
>>>>>>> 00f6af26
            mod tests {
                use super::*;
                use crate::{ff::GaloisField, secret_sharing::SharedValue};
                use rand::{thread_rng, Rng};

                const MASK: u128 = u128::MAX >> (u128::BITS - <$name>::BITS);

                #[test]
                pub fn basic() {
                    let zero = bitarr!(u8, Lsb0; 0; <$name>::BITS as usize);
                    let mut one = bitarr!(u8, Lsb0; 0; <$name>::BITS as usize);
                    *one.first_mut().unwrap() = true;
                    assert_eq!($name::ZERO.0, zero);
                    assert_eq!($name::ONE.0, one);
                    assert_eq!($name::truncate_from(1_u128).0, one);

                    let max_plus_one = (1_u128 << <$name>::BITS) + 1;
                    assert!($name::try_from(max_plus_one).is_err());
                    assert_eq!($name::truncate_from(max_plus_one).0, one);
                }

                #[test]
                pub fn index() {
                    let s = $name::try_from(1_u128).unwrap();
                    assert_eq!(s[0_usize], true);
                }

                #[test]
                #[should_panic]
                pub fn out_of_count_index() {
                    let s = $name::try_from(1_u128).unwrap();
                    // Below assert doesn't matter. The indexing should panic
                    assert_eq!(s[<$name>::BITS as usize], false);
                }

                #[test]
                pub fn basic_ops() {
                    let mut rng = thread_rng();
                    let a = rng.gen::<u128>();
                    let b = rng.gen::<u128>();

                    let xor = $name::truncate_from(a ^ b);

                    let a = $name::truncate_from(a);
                    let b = $name::truncate_from(b);

                    assert_eq!(a + b, xor);
                    assert_eq!(a - b, xor);
                    assert_eq!(-a, a);
                    assert_eq!(a + (-a), $name::ZERO);
                }

                #[test]
                pub fn distributive_property_of_multiplication() {
                    let mut rng = thread_rng();
                    let a = $name::truncate_from(rng.gen::<u128>());
                    let b = $name::truncate_from(rng.gen::<u128>());
                    let r = $name::truncate_from(rng.gen::<u128>());
                    let a_plus_b = a + b;
                    let r_a_plus_b = r * a_plus_b;
                    assert_eq!(r_a_plus_b, r * a + r * b, "distributive {r:?}*({a:?}+{b:?})");
                }

                #[test]
                pub fn commutative_property_of_multiplication() {
                    let mut rng = thread_rng();
                    let a = $name::truncate_from(rng.gen::<u128>());
                    let b = $name::truncate_from(rng.gen::<u128>());
                    let ab = a * b;
                    // This stupid hack is here to FORCE the compiler to not just optimize this away and really run the test
                    let b_copy = $name::truncate_from(b.as_u128());
                    let ba = b_copy * a;
                    assert_eq!(ab, ba, "commutative {a:?}*{b:?}");
                }

                #[test]
                pub fn associative_property_of_multiplication() {
                    let mut rng = thread_rng();
                    let a = $name::truncate_from(rng.gen::<u128>());
                    let b = $name::truncate_from(rng.gen::<u128>());
                    let c = $name::truncate_from(rng.gen::<u128>());
                    let bc = b * c;
                    let ab = a * b;
                    assert_eq!(a * bc, ab * c, "associative {a:?}*{b:?}*{c:?}");
                }

                #[test]
                pub fn conversion() {
                    let max = $name::try_from(MASK).unwrap();

                    assert_eq!(
                        <$name as Into<u128>>::into(max),
                        MASK,
                    );
                }

                #[test]
                pub fn ordering() {
                    let mut rng = thread_rng();
                    let a = rng.gen::<u128>() & MASK;
                    let b = rng.gen::<u128>() & MASK;

                    println!("a: {a}");
                    println!("b: {b}");

                    assert_eq!(a < b, $name::truncate_from(a) < $name::truncate_from(b));
                }

                #[test]
                pub fn serde() {
                    let mut rng = thread_rng();
                    let a = rng.gen::<u128>() & MASK;
                    let a = $name::truncate_from(a);

                    let mut buf = GenericArray::default();
                    a.clone().serialize(&mut buf);

                    assert_eq!(a, $name::deserialize(&buf));
                }
            }
        }

        pub use $modname::$name;
    };
}

bit_array_impl!(
    bit_array_40,
    Gf40Bit,
    U8_5,
    40,
    bitarr!(const u8, Lsb0; 1, 0, 0, 0, 0, 0, 0, 0, 0, 0, 0, 0, 0, 0, 0, 0, 0, 0, 0, 0, 0, 0, 0, 0, 0, 0, 0, 0, 0, 0, 0, 0, 0, 0, 0, 0, 0, 0, 0, 0),
    // x^40 + x^5 + x^3 + x^2 + 1
    0b1_0000_0000_0000_0000_0000_0000_0000_0000_0010_1101_u128
);

bit_array_impl!(
    bit_array_32,
    Gf32Bit,
    U8_4,
    32,
    bitarr!(const u8, Lsb0; 1, 0, 0, 0, 0, 0, 0, 0, 0, 0, 0, 0, 0, 0, 0, 0, 0, 0, 0, 0, 0, 0, 0, 0, 0, 0, 0, 0, 0, 0, 0, 0),
    // x^32 + x^7 + x^3 + x^2 + 1
    0b1_0000_0000_0000_0000_0000_0000_1000_1101_u128
);

bit_array_impl!(
    bit_array_8,
    Gf8Bit,
    U8_1,
    8,
    bitarr!(const u8, Lsb0; 1, 0, 0, 0, 0, 0, 0, 0),
    // x^8 + x^4 + x^3 + x + 1
    0b1_0001_1011_u128
);

bit_array_impl!(
    bit_array_1,
    Gf2,
    U8_1,
    1,
    bitarr!(const u8, Lsb0; 1),
    // x
    0b10_u128
);<|MERGE_RESOLUTION|>--- conflicted
+++ resolved
@@ -395,17 +395,13 @@
                 }
             }
 
-<<<<<<< HEAD
             impl Debug for $name {
                 fn fmt(&self, f: &mut Formatter<'_>) -> std::fmt::Result {
                     write!(f, concat!(stringify!($name), "_{v:0", $bits, "b}"), v = self.as_u128())
                 }
             }
 
-            #[cfg(all(test, not(feature = "shuttle")))]
-=======
             #[cfg(all(test, not(feature = "shuttle"), feature = "in-memory-infra"))]
->>>>>>> 00f6af26
             mod tests {
                 use super::*;
                 use crate::{ff::GaloisField, secret_sharing::SharedValue};
