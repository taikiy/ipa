--- conflicted
+++ resolved
@@ -215,35 +215,19 @@
     pub async fn handle_next(&mut self) {
         if let Some(command) = self.command_stream.next().await {
             match command.payload {
-<<<<<<< HEAD
-                TransportCommand::Query(query_command) => match query_command {
-                    QueryCommand::Create(req, resp) => {
-                        let result = self.new_query(req).await.unwrap();
-                        resp.send(result.query_id).unwrap();
-                    }
-                    QueryCommand::Prepare(req, resp) => {
-                        self.prepare(req).await.unwrap();
-                        resp.send(()).unwrap();
-                    }
-                    QueryCommand::Input(query_input, resp) => {
-                        self.receive_inputs(query_input).unwrap();
-                        resp.send(()).unwrap();
-                    }
-                },
-                TransportCommand::StepData { .. } => panic!("unexpected command: {command:?}"),
-=======
                 TransportCommand::Query(QueryCommand::Create(req, resp)) => {
                     let result = self.new_query(req).await.unwrap();
-                    resp.send(result).unwrap();
-                }
-                TransportCommand::Query(QueryCommand::Prepare(req)) => {
+                    resp.send(result.query_id).unwrap();
+                }
+                TransportCommand::Query(QueryCommand::Prepare(req, resp)) => {
                     self.prepare(req).await.unwrap();
-                }
-                TransportCommand::Query(QueryCommand::Input(query_input)) => {
+                    resp.send(()).unwrap();
+                }
+                TransportCommand::Query(QueryCommand::Input(query_input, resp)) => {
                     self.receive_inputs(query_input).unwrap();
-                }
-                TransportCommand::StepData(_, _, _) => panic!("unexpected command: {command:?}"),
->>>>>>> 99f4775f
+                    resp.send(()).unwrap();
+                }
+                TransportCommand::StepData { .. } => panic!("unexpected command: {command:?}"),
             }
         }
     }
