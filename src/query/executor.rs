use crate::ff::{Field, FieldType, Fp31};
use crate::helpers::messaging::Gateway;
use crate::helpers::query::{IPAQueryConfig, QueryConfig, QueryType};
use crate::helpers::{negotiate_prss, TransportError};
use crate::protocol::attribution::AggregateCreditOutputRow;
use crate::protocol::context::SemiHonestContext;
use crate::protocol::ipa::{ipa, IPAInputRow};
use crate::protocol::Step;
use crate::secret_sharing::Replicated;
use crate::task::JoinHandle;
use futures::Stream;
use futures_util::StreamExt;
use rand::rngs::StdRng;
use rand_core::SeedableRng;
#[cfg(all(feature = "shuttle", test))]
use shuttle::future as tokio;

pub trait Result: Send {
    fn into_bytes(self: Box<Self>) -> Vec<u8>;
}

impl<F: Field> Result for Vec<Replicated<F>> {
    fn into_bytes(self: Box<Self>) -> Vec<u8> {
        let mut r = vec![0u8; self.len() * Replicated::<F>::SIZE_IN_BYTES];
        for (i, share) in self.into_iter().enumerate() {
            share
                .serialize(&mut r[i * Replicated::<F>::SIZE_IN_BYTES..])
                .unwrap_or_else(|_| {
                    panic!(
                        "{share:?} cannot fit into {} byte slice",
                        Replicated::<F>::SIZE_IN_BYTES
                    )
                });
        }

        r
    }
}

impl<F: Field> Result for Vec<AggregateCreditOutputRow<F>> {
    fn into_bytes(self: Box<Self>) -> Vec<u8> {
        let mut r = vec![0u8; self.len() * AggregateCreditOutputRow::<F>::SIZE_IN_BYTES];

        for (i, row) in self.into_iter().enumerate() {
            row.serialize(&mut r[i * AggregateCreditOutputRow::<F>::SIZE_IN_BYTES..])
                .unwrap_or_else(|_| {
                    panic!(
                        "{row:?} cannot fit into {} byte slice",
                        AggregateCreditOutputRow::<F>::SIZE_IN_BYTES
                    )
                });
        }

        r
    }
}

<<<<<<< HEAD
#[cfg(any(test, feature = "cli", feature = "test-fixture"))]
async fn test_multiply<
=======
#[cfg(any(test, feature = "test-fixture"))]
async fn execute_test_multiply<
>>>>>>> 4b2c4e4f
    F: Field,
    St: Stream<Item = std::result::Result<Vec<u8>, TransportError>> + Send + Unpin,
>(
    ctx: SemiHonestContext<'_, F>,
    mut input: St,
) -> Vec<Replicated<F>> {
    use crate::protocol::basics::SecureMul;
    use crate::protocol::RecordId;

    let mut results = Vec::new();
    while let Some(v) = input.next().await {
        // multiply pairs
        let mut a = None;
        let mut record_id = 0_u32;
        for share in Replicated::<F>::from_byte_slice(&v.unwrap()) {
            match a {
                None => a = Some(share),
                Some(a_v) => {
                    let result = ctx
                        .clone()
                        .multiply(RecordId::from(record_id), &a_v, &share)
                        .await
                        .unwrap();
                    results.push(result);
                    record_id += 1;
                    a = None;
                }
            }
        }

        assert!(a.is_none());
    }

    results
}

async fn execute_ipa<
    F: Field,
    St: Stream<Item = std::result::Result<Vec<u8>, TransportError>> + Send + Unpin,
>(
    ctx: SemiHonestContext<'_, F>,
    query_config: IPAQueryConfig,
    mut input: St,
) -> Vec<AggregateCreditOutputRow<F>> {
    let mut inputs = Vec::new();
    while let Some(data) = input.next().await {
        inputs.extend(IPAInputRow::<F>::from_byte_slice(&data.unwrap()));
    }

    ipa(
        ctx,
        &inputs,
        query_config.num_bits,
        query_config.per_user_credit_cap,
        query_config.max_breakdown_key,
    )
    .await
    .unwrap()
}

pub fn start_query<
    St: Stream<Item = std::result::Result<Vec<u8>, TransportError>> + Send + Unpin + 'static,
>(
    config: QueryConfig,
    gateway: Gateway,
    input: St,
) -> JoinHandle<Box<dyn Result>> {
    tokio::spawn(async move {
        // TODO: make it a generic argument for this function
        let mut rng = StdRng::from_entropy();
        // Negotiate PRSS first
        let step = Step::default().narrow(&config.query_type);
        let prss = negotiate_prss(&gateway, &step, &mut rng).await.unwrap();

        match config.field_type {
            FieldType::Fp2 => todo!(),
            FieldType::Fp31 => {
                let ctx = SemiHonestContext::<Fp31>::new(&prss, &gateway);
                match config.query_type {
                    #[cfg(any(test, feature = "cli", feature = "test-fixture"))]
                    QueryType::TestMultiply => {
                        Box::new(execute_test_multiply(ctx, input).await) as Box<dyn Result>
                    }
                    QueryType::IPA(config) => {
                        Box::new(execute_ipa(ctx, config, input).await) as Box<dyn Result>
                    }
                }
            }
            FieldType::Fp32BitPrime => {
                todo!()
            }
        }
    })
}

#[cfg(all(test, not(feature = "shuttle")))]
mod tests {
    use super::*;
    use crate::protocol::ipa::test_cases;
    use crate::secret_sharing::IntoShares;
    use crate::test_fixture::{Reconstruct, TestWorld};
    use futures_util::future::join_all;
    use futures_util::stream;

    #[tokio::test]
    async fn multiply() {
        let world = TestWorld::new().await;
        let contexts = world.contexts::<Fp31>();
        let a = [Fp31::from(4u128), Fp31::from(5u128)];
        let b = [Fp31::from(3u128), Fp31::from(6u128)];

        let helper_shares = (a, b).share().map(|(a, b)| {
            const SIZE: usize = Replicated::<Fp31>::SIZE_IN_BYTES;
            let r = a
                .into_iter()
                .zip(b)
                .flat_map(|(a, b)| {
                    let mut slice = [0_u8; 2 * SIZE];
                    a.serialize(&mut slice).unwrap();
                    b.serialize(&mut slice[SIZE..]).unwrap();

                    slice
                })
                .collect::<Vec<_>>();

            Box::new(stream::iter(std::iter::once(Ok(r))))
        });

        let results: [_; 3] = join_all(
            helper_shares
                .into_iter()
                .zip(contexts)
                .map(|(shares, context)| execute_test_multiply(context, shares)),
        )
        .await
        .try_into()
        .unwrap();

        let results = results.reconstruct();

        assert_eq!(vec![Fp31::from(12u128), Fp31::from(30u128)], results);
    }

    #[tokio::test]
    async fn ipa() {
        let records = test_cases::Simple::<Fp31>::default()
            .share()
            // TODO: a trait would be useful here to convert IntoShares<T> to IntoShares<Vec<u8>>
            .map(|shares| {
                shares
                    .iter()
                    .flat_map(|share| {
                        let mut buf = [0u8; IPAInputRow::<Fp31>::SIZE_IN_BYTES];
                        share.serialize(&mut buf).unwrap();

                        buf
                    })
                    .collect::<Vec<_>>()
            });

        let world = TestWorld::new().await;
        let contexts = world.contexts::<Fp31>();
        let results: [_; 3] = join_all(records.into_iter().zip(contexts).map(|(shares, ctx)| {
            let query_config = IPAQueryConfig {
                num_bits: 20,
                per_user_credit_cap: 3,
                max_breakdown_key: 3,
            };
            execute_ipa(ctx, query_config, stream::iter(std::iter::once(Ok(shares))))
        }))
        .await
        .try_into()
        .unwrap();

        test_cases::Simple::<Fp31>::validate(&results);
    }

    #[test]
    fn serialize_result() {
        let [input, ..] = (0u128..=3).map(Fp31::from).collect::<Vec<_>>().share();
        let expected = input.clone();
        let bytes = Box::new(input).into_bytes();
        assert_eq!(
            expected,
            Replicated::<Fp31>::from_byte_slice(&bytes).collect::<Vec<_>>()
        );
    }
}<|MERGE_RESOLUTION|>--- conflicted
+++ resolved
@@ -55,13 +55,8 @@
     }
 }
 
-<<<<<<< HEAD
 #[cfg(any(test, feature = "cli", feature = "test-fixture"))]
-async fn test_multiply<
-=======
-#[cfg(any(test, feature = "test-fixture"))]
 async fn execute_test_multiply<
->>>>>>> 4b2c4e4f
     F: Field,
     St: Stream<Item = std::result::Result<Vec<u8>, TransportError>> + Send + Unpin,
 >(
