use rand::{rngs::StdRng, thread_rng, Rng, SeedableRng};
use raw_ipa::{
    error::Error,
    ff::Fp32BitPrime,
    helpers::GatewayConfig,
    test_fixture::{
        generate_random_user_records_in_reverse_chronological_order, test_ipa,
        update_expected_output_for_user, IpaSecurityModel, TestWorld, TestWorldConfig,
    },
};
use std::time::Instant;

#[tokio::main(flavor = "multi_thread", worker_threads = 3)]
async fn main() -> Result<(), Error> {
    const MAX_BREAKDOWN_KEY: u32 = 16;
    const MAX_TRIGGER_VALUE: u32 = 5;
    const QUERY_SIZE: usize = 100;
    const MAX_RECORDS_PER_USER: usize = 10;
<<<<<<< HEAD
    type BenchField = Fp32BitPrime;

    let mut config = TestWorldConfig::default();
    config.gateway_config = GatewayConfig::symmetric_buffers::<BenchField>(
        (NUM_USERS * MAX_RECORDS_PER_USER).clamp(16, 1024),
    );
=======
    const ATTRIBUTION_WINDOW_SECONDS: u32 = 0;

    let mut config = TestWorldConfig::default();
    config.gateway_config = GatewayConfig::symmetric_buffers(QUERY_SIZE.clamp(16, 1024));
>>>>>>> 8e121afc

    let random_seed = thread_rng().gen();
    println!("Using random seed: {random_seed}");
    let mut rng = StdRng::seed_from_u64(random_seed);

    let mut total_count = 0;

    let mut random_user_records = Vec::with_capacity(QUERY_SIZE / MAX_RECORDS_PER_USER);
    while total_count < QUERY_SIZE {
        let mut records_for_user = generate_random_user_records_in_reverse_chronological_order(
            &mut rng,
            MAX_RECORDS_PER_USER,
            MAX_BREAKDOWN_KEY,
            MAX_TRIGGER_VALUE,
        );
        records_for_user.truncate(QUERY_SIZE - total_count);

        total_count += records_for_user.len();
        random_user_records.push(records_for_user);
    }
    let mut raw_data = random_user_records.concat();
    let start = Instant::now();

    // Sort the records in chronological order
    // This is part of the IPA spec. Callers should do this before sending a batch of records in for processing.
    raw_data.sort_unstable_by(|a, b| a.timestamp.cmp(&b.timestamp));

    let per_user_cap = 3;
    // for per_user_cap in [1, 3] {
    let mut expected_results = vec![0_u32; MAX_BREAKDOWN_KEY.try_into().unwrap()];

    for records_for_user in &random_user_records {
        update_expected_output_for_user(
            records_for_user,
            &mut expected_results,
            per_user_cap,
            ATTRIBUTION_WINDOW_SECONDS,
        );
    }
    let world = TestWorld::new_with(config.clone());

    test_ipa::<BenchField>(
        &world,
        &raw_data,
        &expected_results,
        per_user_cap,
        MAX_BREAKDOWN_KEY,
        ATTRIBUTION_WINDOW_SECONDS,
        IpaSecurityModel::Malicious,
    )
    .await;
    // }
    let duration = start.elapsed().as_secs_f32();
    println!("IPA benchmark for QUERY_SIZE {QUERY_SIZE} complete successfully after {duration}s");
    Ok(())
}<|MERGE_RESOLUTION|>--- conflicted
+++ resolved
@@ -16,19 +16,12 @@
     const MAX_TRIGGER_VALUE: u32 = 5;
     const QUERY_SIZE: usize = 100;
     const MAX_RECORDS_PER_USER: usize = 10;
-<<<<<<< HEAD
+    const ATTRIBUTION_WINDOW_SECONDS: u32 = 0;
     type BenchField = Fp32BitPrime;
 
     let mut config = TestWorldConfig::default();
-    config.gateway_config = GatewayConfig::symmetric_buffers::<BenchField>(
-        (NUM_USERS * MAX_RECORDS_PER_USER).clamp(16, 1024),
-    );
-=======
-    const ATTRIBUTION_WINDOW_SECONDS: u32 = 0;
-
-    let mut config = TestWorldConfig::default();
-    config.gateway_config = GatewayConfig::symmetric_buffers(QUERY_SIZE.clamp(16, 1024));
->>>>>>> 8e121afc
+    config.gateway_config =
+        GatewayConfig::symmetric_buffers::<BenchField>(QUERY_SIZE.clamp(16, 1024));
 
     let random_seed = thread_rng().gen();
     println!("Using random seed: {random_seed}");
