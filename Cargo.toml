--- conflicted
+++ resolved
@@ -29,13 +29,7 @@
 hyper = { version = "0.14.19", optional = true, features = ["client", "h2"] }
 hyper-tls = { version = "0.5.0", optional = true }
 log = "0.4"
-<<<<<<< HEAD
-=======
-# This is stupid, but we have packages that want this old interface
-# those have to use the same RNG as packages that want the new interface.
-old_rand_core = { package = "rand_core", version = "0.5", default-features = false }
 pin-project = "1.0.11"
->>>>>>> 10a2f8df
 rand = "0.8"
 rand_core = "0.6"
 rand_distr = "0.4.3"
@@ -51,11 +45,7 @@
 tower-http = { version = "0.3.4", optional = true, features = ["trace"] }
 tracing = "0.1.35"
 tracing-subscriber = { version = "0.3.14", optional = true }
-<<<<<<< HEAD
 x25519-dalek = "2.0.0-pre.1"
-=======
-x25519-dalek = "1"
->>>>>>> 10a2f8df
 
 [dev-dependencies]
 hex = "0.4"
